--- conflicted
+++ resolved
@@ -5,11 +5,8 @@
 	"fmt"
 
 	"github.com/filecoin-project/bacalhau/internal/ipfs"
-<<<<<<< HEAD
 	"github.com/filecoin-project/bacalhau/internal/logger"
-=======
 	"github.com/filecoin-project/bacalhau/internal/scheduler/libp2p"
->>>>>>> 9b2ea198
 	"github.com/opentracing/opentracing-go/log"
 	"github.com/phayes/freeport"
 )
@@ -37,14 +34,10 @@
 
 	// create 3 bacalhau compute nodes
 	for i := 0; i < count; i++ {
-<<<<<<< HEAD
-		logger.Debug("-----------------")
-		logger.Infof("Creating Node #%d", i)
-		logger.Debug("-----------------")
-		computePort, err := freeport.GetFreePort()
-=======
+		logger.Debug("---------------------")
+		logger.Infof("	Creating Node #%d", i)
+		logger.Debug("---------------------")
 		libp2pPort, err := freeport.GetFreePort()
->>>>>>> 9b2ea198
 		if err != nil {
 			return nil, err
 		}
