--- conflicted
+++ resolved
@@ -192,11 +192,7 @@
 
 # Run the unittests and output results for recording
 ################################################################################
-<<<<<<< HEAD
-# Target: test-and-report			                                       #
-=======
-# Target: test-junit
->>>>>>> c7e4384e
+# Target: test-test-and-report
 ################################################################################
 .PHONY: test-and-report
 test-and-report: build-bacalhau
