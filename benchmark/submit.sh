--- conflicted
+++ resolved
@@ -8,12 +8,6 @@
 COUNTER=1
 while true; do
     sleep 0.1
-<<<<<<< HEAD
-    # XXX See https://github.com/filecoin-project/bacalhau/issues/422
-    #if [ $(bacalhau --api-port=$BACALHAU_API_PORT_0 --api-host=localhost describe $ID 2>&1|grep "State: Complete"|wc -l) -ne 3 ]; then
-    if [ $(bacalhau --api-port=$BACALHAU_API_PORT_0 --api-host=localhost describe $ID 2>&1|grep "Got job result"|wc -l) -ne 3 ]; then
-        echo "JOB $ID FAILED"
-=======
     # trunk-ignore(shellcheck/SC2312)
     if [[ $(${BACALHAU_BIN} --api-port="${API_PORT}" --api-host=localhost describe "${ID}" 2>&1|grep "State: Complete"|wc -l) -ne 3 ]]; then
         echo "JOB ${ID} FAILED"
@@ -22,7 +16,6 @@
             echo "JOB ${ID} checked ${COUNTER} times. Assuming failure."
             exit 1
         fi
->>>>>>> c909e63f
     else
         echo "JOB ${ID} succeeded"
         exit 0
