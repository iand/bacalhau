package util

import (
	"github.com/filecoin-project/bacalhau/pkg/job"
	"github.com/filecoin-project/bacalhau/pkg/model"
	"github.com/filecoin-project/bacalhau/pkg/system"
	"github.com/filecoin-project/bacalhau/pkg/verifier"
	"github.com/filecoin-project/bacalhau/pkg/verifier/deterministic"
	"github.com/filecoin-project/bacalhau/pkg/verifier/noop"
)

func NewStandardVerifiers(
	cm *system.CleanupManager,
	resolver *job.StateResolver,
	encrypter verifier.EncrypterFunction,
	decrypter verifier.DecrypterFunction,
) (map[verifier.VerifierType]verifier.Verifier, error) {
	noopVerifier, err := noop.NewNoopVerifier(
		cm,
		resolver,
	)
	if err != nil {
		return nil, err
	}

	deterministicVerifier, err := deterministic.NewDeterministicVerifier(
		cm,
		resolver,
		encrypter,
		decrypter,
	)
	if err != nil {
		return nil, err
	}

	return map[verifier.VerifierType]verifier.Verifier{
		verifier.VerifierNoop:          noopVerifier,
		verifier.VerifierDeterministic: deterministicVerifier,
	}, nil
}

func NewNoopVerifiers(
	cm *system.CleanupManager,
	resolver *job.StateResolver,
) (map[model.VerifierType]verifier.Verifier, error) {
	noopVerifier, err := noop.NewNoopVerifier(
		cm,
		resolver,
	)
	if err != nil {
		return nil, err
	}

<<<<<<< HEAD
	return map[verifier.VerifierType]verifier.Verifier{
		verifier.VerifierNoop:          noopVerifier,
		verifier.VerifierDeterministic: noopVerifier,
=======
	return map[model.VerifierType]verifier.Verifier{
		model.VerifierNoop: noopVerifier,
>>>>>>> 304d83a8
	}, nil
}<|MERGE_RESOLUTION|>--- conflicted
+++ resolved
@@ -14,7 +14,7 @@
 	resolver *job.StateResolver,
 	encrypter verifier.EncrypterFunction,
 	decrypter verifier.DecrypterFunction,
-) (map[verifier.VerifierType]verifier.Verifier, error) {
+) (map[model.VerifierType]verifier.Verifier, error) {
 	noopVerifier, err := noop.NewNoopVerifier(
 		cm,
 		resolver,
@@ -33,9 +33,9 @@
 		return nil, err
 	}
 
-	return map[verifier.VerifierType]verifier.Verifier{
-		verifier.VerifierNoop:          noopVerifier,
-		verifier.VerifierDeterministic: deterministicVerifier,
+	return map[model.VerifierType]verifier.Verifier{
+		model.VerifierNoop:          noopVerifier,
+		model.VerifierDeterministic: deterministicVerifier,
 	}, nil
 }
 
@@ -51,13 +51,8 @@
 		return nil, err
 	}
 
-<<<<<<< HEAD
-	return map[verifier.VerifierType]verifier.Verifier{
-		verifier.VerifierNoop:          noopVerifier,
-		verifier.VerifierDeterministic: noopVerifier,
-=======
 	return map[model.VerifierType]verifier.Verifier{
-		model.VerifierNoop: noopVerifier,
->>>>>>> 304d83a8
+		model.VerifierNoop:          noopVerifier,
+		model.VerifierDeterministic: noopVerifier,
 	}, nil
 }