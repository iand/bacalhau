package resourceusage

// a record for the "amount" of compute resources an entity has / can consume / is using

type ResourceUsageConfig struct {
	// https://github.com/BTBurke/k8sresource string
	CPU string `json:"cpu" yaml:"cpu"`
	// github.com/c2h5oh/datasize string
	Memory string `json:"memory" yaml:"memory"`
	// github.com/c2h5oh/datasize string
<<<<<<< HEAD
	Disk string `json:"disk" yaml:"disk"`
=======
	Disk string `json:"disk"`
	GPU  string `json:"gpu"` // unsigned integer string
>>>>>>> 50ae8faf
}

// these are the numeric values in bytes for ResourceUsageConfig
type ResourceUsageData struct {
	// cpu units
	CPU float64 `json:"cpu"`
	// bytes
	Memory uint64 `json:"memory"`
	// bytes
	Disk uint64 `json:"disk"`
	GPU  uint64 `json:"gpu"` // Support whole GPUs only, like https://kubernetes.io/docs/tasks/manage-gpus/scheduling-gpus/
}

type ResourceUsageProfile struct {
	// how many resources does the job want to consume
	Job ResourceUsageData `json:"job"`
	// how many resources is the system currently using
	SystemUsing ResourceUsageData `json:"system_using"`
	// what is the total amount of resources available to the system
	SystemTotal ResourceUsageData `json:"system_total"`
}<|MERGE_RESOLUTION|>--- conflicted
+++ resolved
@@ -8,12 +8,10 @@
 	// github.com/c2h5oh/datasize string
 	Memory string `json:"memory" yaml:"memory"`
 	// github.com/c2h5oh/datasize string
-<<<<<<< HEAD
+
 	Disk string `json:"disk" yaml:"disk"`
-=======
-	Disk string `json:"disk"`
-	GPU  string `json:"gpu"` // unsigned integer string
->>>>>>> 50ae8faf
+	GPU  string `json:"gpu" yaml:"gpu"` // unsigned integer string
+
 }
 
 // these are the numeric values in bytes for ResourceUsageConfig
