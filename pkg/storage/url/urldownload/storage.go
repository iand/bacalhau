--- conflicted
+++ resolved
@@ -68,7 +68,7 @@
 
 	_, err := IsURLSupported(storageSpec.URL)
 	if err != nil {
-		return nil, err
+		return storage.StorageVolume{}, err
 	}
 
 	outputPath, err := ioutil.TempDir(sp.LocalDir, "*")
@@ -94,12 +94,7 @@
 }
 
 // nolint:lll // Exception to the long rule
-<<<<<<< HEAD
-func (sp *StorageProvider) CleanupStorage(ctx context.Context, storageSpec storage.StorageSpec, volume *storage.StorageVolume) error {
-	// Need to remove the whole dir instead of just a single file
-=======
 func (sp *StorageProvider) CleanupStorage(ctx context.Context, storageSpec storage.StorageSpec, volume storage.StorageVolume) error {
->>>>>>> 9091c732
 	pathToCleanup := filepath.Dir(volume.Source)
 	log.Debug().Msgf("Cleaning up: %s", pathToCleanup)
 	return system.RunCommand("sudo", []string{
