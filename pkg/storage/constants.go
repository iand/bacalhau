--- conflicted
+++ resolved
@@ -10,16 +10,10 @@
 const (
 	storageSourceUnknown StorageSourceType = iota // must be first
 	StorageSourceIPFS
+	StorageSourceURLDownload
 	storageSourceDone // must be last
 )
 
-<<<<<<< HEAD
-const IPFSFuseDocker = "ipfs_fuse"
-const IPFSAPICopy = "ipfs_copy"
-const IPFSDefault = "ipfs"
-
-const URLDownload = "url_download"
-=======
 // StorageVolumeConnector is how an upstream storage source will present
 // the volume to a job - examples are "bind" or "library"
 //go:generate stringer -type=StorageVolumeConnectorType --trimprefix=StorageVolumeConnector
@@ -40,5 +34,4 @@
 	FileSystemNodeDirectory
 	FileSystemNodeFile
 	fileSystemNodeDone // must be last
-)
->>>>>>> 0b2500a6
+)