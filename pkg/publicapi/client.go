--- conflicted
+++ resolved
@@ -94,19 +94,11 @@
 }
 
 // Submit submits a new job to the node's transport.
-<<<<<<< HEAD
-func (apiClient *APIClient) Submit(ctx context.Context, spec *executor.JobSpec, deal *executor.JobDeal) (*executor.Job, error) {
-	deal.ClientID = system.GetClientID() // ensure we have a client ID
-
-	var res submitResponse
-	req := submitRequest{
-=======
 func (apiClient *APIClient) Submit(ctx context.Context, spec *executor.JobSpec,
 	deal *executor.JobDeal, buildContext *bytes.Buffer) (*executor.Job,
 	error) {
 	deal.ClientID = system.GetClientID() // ensure we have a client ID
 	data := submitData{
->>>>>>> c7e4384e
 		Spec: spec,
 		Deal: deal,
 	}
