package publicapi

import (
	"bytes"
	"context"
	"encoding/base64"
	"encoding/json"
	"fmt"
	"io"
	"net/http"
	"strings"
	"time"

	"github.com/filecoin-project/bacalhau/pkg/executor"
	"github.com/filecoin-project/bacalhau/pkg/job"
	"github.com/filecoin-project/bacalhau/pkg/system"
	"github.com/rs/zerolog/log"
	"go.opentelemetry.io/contrib/instrumentation/net/http/otelhttp"
	"go.opentelemetry.io/otel/attribute"
	"go.opentelemetry.io/otel/trace"
)

// APIClient is a utility for interacting with a node's API server.
type APIClient struct {
	BaseURI string

	client *http.Client
}

// NewAPIClient returns a new client for a node's API server.
func NewAPIClient(baseURI string) *APIClient {
	return &APIClient{
		BaseURI: baseURI,

		client: &http.Client{
			Timeout: 300 * time.Second,
			Transport: otelhttp.NewTransport(nil,
				otelhttp.WithSpanOptions(
					trace.WithAttributes(
						attribute.String("clientID", system.GetClientID()),
					),
				),
			),
		},
	}
}

// Alive calls the node's API server health check.
func (apiClient *APIClient) Alive() (bool, error) {
	var body io.Reader
	req, err := http.NewRequestWithContext(context.Background(), http.MethodGet, apiClient.BaseURI+"/livez", body)
	if err != nil {
		return false, nil
	}
	res, err := apiClient.client.Do(req)
	if err != nil {
		return false, nil
	}
	defer res.Body.Close()

	return res.StatusCode == http.StatusOK, nil
}

// List returns the list of jobs in the node's transport.
func (apiClient *APIClient) List(ctx context.Context) (map[string]executor.Job, error) {
	req := listRequest{
		ClientID: system.GetClientID(),
	}

	var res listResponse
	if err := apiClient.post(ctx, "list", req, &res); err != nil {
		return nil, err
	}

	return res.Jobs, nil
}

// Get returns job data for a particular job ID. If no match is found, Get returns false with a nil error.
// TODO(optimisation): implement with separate API call, don't filter list
func (apiClient *APIClient) Get(ctx context.Context, jobID string) (job executor.Job, foundJob bool, err error) {
	if jobID == "" {
		return executor.Job{}, false, fmt.Errorf("jobID must be non-empty in a Get call")
	}

	jobs, err := apiClient.List(ctx)
	if err != nil {
		return executor.Job{}, false, err
	}

	// TODO: make this deterministic, return the first match alphabetically
	for _, job = range jobs { //nolint:gocritic
		if strings.HasPrefix(job.ID, jobID) {
			return job, true, nil
		}
	}

	return executor.Job{}, false, nil
}

func (apiClient *APIClient) GetJobState(ctx context.Context, jobID string) (states executor.JobState, err error) {
	if jobID == "" {
<<<<<<< HEAD
		return executor.JobState{}, fmt.Errorf("jobID must be non-empty in a GetJobStates call")
=======
		return nil, fmt.Errorf("jobID must be non-empty in a GetExecutionStates call")
>>>>>>> 7494203a
	}

	req := stateRequest{
		ClientID: system.GetClientID(),
		JobID:    jobID,
	}

	var res stateResponse
	if err := apiClient.post(ctx, "states", req, &res); err != nil {
		return executor.JobState{}, err
	}

	return res.State, nil
}

func (apiClient *APIClient) GetJobStateResolver(ctx context.Context, jobID string) (*job.StateResolver, error) {
	loadedJob, foundJob, err := apiClient.Get(ctx, jobID)
	if !foundJob {
		return nil, fmt.Errorf("job not found")
	}
	if err != nil {
		return nil, err
	}
	return job.NewStateResolver(loadedJob, func(id string) (executor.JobState, error) {
		return apiClient.GetJobState(ctx, id)
	}), nil
}

func (apiClient *APIClient) GetEvents(ctx context.Context, jobID string) (events []executor.JobEvent, err error) {
	if jobID == "" {
		return nil, fmt.Errorf("jobID must be non-empty in a GetEvents call")
	}

	req := eventsRequest{
		ClientID: system.GetClientID(),
		JobID:    jobID,
	}

	var res eventsResponse
	if err := apiClient.post(ctx, "events", req, &res); err != nil {
		return nil, err
	}

	return res.Events, nil
}

func (apiClient *APIClient) GetLocalEvents(ctx context.Context, jobID string) (localEvents []executor.JobLocalEvent, err error) {
	if jobID == "" {
		return nil, fmt.Errorf("jobID must be non-empty in a GetLocalEvents call")
	}

	req := localEventsRequest{
		ClientID: system.GetClientID(),
		JobID:    jobID,
	}

	var res localEventsResponse
	if err := apiClient.post(ctx, "local_events", req, &res); err != nil {
		return nil, err
	}

	return res.LocalEvents, nil
}

// Submit submits a new job to the node's transport.
func (apiClient *APIClient) Submit(
	ctx context.Context,
	spec executor.JobSpec,
	deal executor.JobDeal,
	buildContext *bytes.Buffer,
) (executor.Job, error) {
	data := executor.JobCreatePayload{
		ClientID: system.GetClientID(),
		Spec:     spec,
		Deal:     deal,
	}

	if buildContext != nil {
		data.Context = base64.StdEncoding.EncodeToString(buildContext.Bytes())
	}

	jsonData, err := json.Marshal(data)
	if err != nil {
		return executor.Job{}, err
	}

	signature, err := system.SignForClient(jsonData)
	if err != nil {
		return executor.Job{}, err
	}

	var res submitResponse
	req := submitRequest{
		Data:            data,
		ClientSignature: signature,
		ClientPublicKey: system.GetClientPublicKey(),
	}

	if err := apiClient.post(ctx, "submit", req, &res); err != nil {
		return executor.Job{}, err
	}

	return res.Job, nil
}

// Submit submits a new job to the node's transport.
func (apiClient *APIClient) Version(ctx context.Context) (*executor.VersionInfo, error) {
	req := listRequest{
		ClientID: system.GetClientID(),
	}

	var res versionResponse
	if err := apiClient.post(ctx, "version", req, &res); err != nil {
		return nil, err
	}

	return res.VersionInfo, nil
}

func (apiClient *APIClient) post(ctx context.Context, api string, reqData, resData interface{}) error {
	var body bytes.Buffer
	if err := json.NewEncoder(&body).Encode(reqData); err != nil {
		return fmt.Errorf("publicapi: error encoding request body: %v", err)
	}

	addr := fmt.Sprintf("%s/%s", apiClient.BaseURI, api)
	req, err := http.NewRequestWithContext(ctx, http.MethodPost, addr, &body)
	if err != nil {
		return fmt.Errorf("publicapi: error creating post request: %v", err)
	}
	req.Header.Set("Content-type", "application/json")
	req.Close = true // don't keep connections lying around

	res, err := apiClient.client.Do(req)
	if err != nil {
		return err
	}

	defer res.Body.Close()

	if err != nil {
		return fmt.Errorf("publicapi: error sending post request: %v", err)
	}

	defer func() {
		if err := res.Body.Close(); err != nil {
			log.Error().Msgf("error closing response body: %v", err)
		}
	}()

	if res.StatusCode != http.StatusOK {
		body, err := io.ReadAll(res.Body)
		if err == nil { // not critical if this fails
			log.Error().Msgf(
				"publicapi: %d body returned from API server: %s", res.StatusCode, string(body))
		}

		return fmt.Errorf(
			"publicapi: received non-200 status: %d", res.StatusCode)
	}

	if err := json.NewDecoder(res.Body).Decode(resData); err != nil {
		return fmt.Errorf("publicapi: error decoding response body: %v", err)
	}

	return nil
}<|MERGE_RESOLUTION|>--- conflicted
+++ resolved
@@ -99,11 +99,7 @@
 
 func (apiClient *APIClient) GetJobState(ctx context.Context, jobID string) (states executor.JobState, err error) {
 	if jobID == "" {
-<<<<<<< HEAD
 		return executor.JobState{}, fmt.Errorf("jobID must be non-empty in a GetJobStates call")
-=======
-		return nil, fmt.Errorf("jobID must be non-empty in a GetExecutionStates call")
->>>>>>> 7494203a
 	}
 
 	req := stateRequest{
