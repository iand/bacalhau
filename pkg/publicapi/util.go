--- conflicted
+++ resolved
@@ -114,11 +114,7 @@
 	jobSpec := executor.JobSpec{
 		Engine:   engineType,
 		Verifier: verifierType,
-<<<<<<< HEAD
 		Docker: executor.JobSpecDocker{
-=======
-		VM: executor.JobSpecVM{
->>>>>>> 0a2e67be
 			Image: "ubuntu:latest",
 			Entrypoint: []string{
 				"cat",
