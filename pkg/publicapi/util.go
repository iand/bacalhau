package publicapi

import (
	"context"
	"fmt"
	"os/exec"
	"strconv"
	"syscall"
	"testing"
	"time"

	"github.com/filecoin-project/bacalhau/pkg/executor"
	"github.com/filecoin-project/bacalhau/pkg/requestornode"
	"github.com/filecoin-project/bacalhau/pkg/system"
	"github.com/filecoin-project/bacalhau/pkg/transport/inprocess"
	"github.com/filecoin-project/bacalhau/pkg/types"
	"github.com/filecoin-project/bacalhau/pkg/verifier"
	"github.com/phayes/freeport"
	"github.com/rs/zerolog/log"
	"github.com/stretchr/testify/assert"
)

var TimeToWaitForServerReply = 10 // nolint:mnd // magic number appropriate here
var TimeToWaitForHealthy = 50     // nolint:mnd // magic number appropriate here

// SetupTests sets up a client for a requester node's API server, for testing.
func SetupTests(t *testing.T) (*APIClient, *system.CleanupManager) {
	ipt, err := inprocess.NewInprocessTransport()
	assert.NoError(t, err)

	rn, err := requestornode.NewRequesterNode(ipt)
	assert.NoError(t, err)

	host := "0.0.0.0"
	port, err := freeport.GetFreePort()
	assert.NoError(t, err)

	cm := system.NewCleanupManager()
	cm.RegisterCallback(system.CleanupTracer)

	s := NewServer(rn, host, port)
	c := NewAPIClient(s.GetURI())
	go func() {
		assert.NoError(t, s.ListenAndServe(context.Background(), cm))
	}()
	assert.NoError(t, waitForHealthy(c))

	return NewAPIClient(s.GetURI()), cm
}

func waitForHealthy(c *APIClient) error {
	ch := make(chan bool)
	go func() {
		for {
			alive, err := c.Alive()
			if err == nil && alive {
				ch <- true
				return
			}

			time.Sleep(time.Duration(TimeToWaitForHealthy) * time.Millisecond)
		}
	}()

	select {
	case <-ch:
		return nil
<<<<<<< HEAD
	case <-time.After(time.Duration(TimeToWaitForServerReply) * time.Second):
		return fmt.Errorf("server did not reply after %ss", time.Duration(TimeToWaitForServerReply)*time.Second)
=======
	case <-time.After(1 * time.Second):
		return fmt.Errorf("server did not reply after 1s")
>>>>>>> a1749cd3
	}
}

// Function to get disk usage of path/disk
func MountUsage(path string) (disk types.MountStatus) {
	fs := syscall.Statfs_t{}
	err := syscall.Statfs(path, &fs)
	if err != nil {
		return
	}
	disk.All = fs.Blocks * uint64(fs.Bsize)
	disk.Free = fs.Bfree * uint64(fs.Bsize)
	disk.Used = disk.All - disk.Free
	return
}

// Defining constants to convert size units
const (
	B  = 1
	KB = 1024 * B
	MB = 1024 * KB
	GB = 1024 * MB
)

// use "-1" as count for just last line
func TailFile(count int, path string) ([]byte, error) {
	c := exec.Command("tail", strconv.Itoa(count), path) // nolint:gosec // subprocess not at risk
	output, err := c.Output()
	if err != nil {
		log.Warn().Msgf("Could not find file at %s", path)
		return nil, err
	}
	return output, nil
}

func MakeGenericJob() (*executor.JobSpec, *executor.JobDeal) {
	return MakeJob(executor.EngineDocker, verifier.VerifierIpfs)
}

func MakeNoopJob() (*executor.JobSpec, *executor.JobDeal) {
	return MakeJob(executor.EngineNoop, verifier.VerifierIpfs)
}

func MakeJob(engineType executor.EngineType, verifierType verifier.VerifierType) (*executor.JobSpec, *executor.JobDeal) {
	jobSpec := executor.JobSpec{
		Engine:   engineType,
		Verifier: verifierType,
		VM: executor.JobSpecVM{
			Image: "ubuntu:latest",
			Entrypoint: []string{
				"cat",
				"/data/file.txt",
			},
		},
		// Inputs:  inputStorageList,
		// Outputs: testCase.Outputs,
	}

	jobDeal := executor.JobDeal{
		Concurrency: 1,
	}

	return &jobSpec, &jobDeal
}<|MERGE_RESOLUTION|>--- conflicted
+++ resolved
@@ -65,13 +65,8 @@
 	select {
 	case <-ch:
 		return nil
-<<<<<<< HEAD
 	case <-time.After(time.Duration(TimeToWaitForServerReply) * time.Second):
 		return fmt.Errorf("server did not reply after %ss", time.Duration(TimeToWaitForServerReply)*time.Second)
-=======
-	case <-time.After(1 * time.Second):
-		return fmt.Errorf("server did not reply after 1s")
->>>>>>> a1749cd3
 	}
 }
 
