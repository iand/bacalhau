--- conflicted
+++ resolved
@@ -29,13 +29,8 @@
 	"go.opentelemetry.io/contrib/instrumentation/net/http/otelhttp"
 )
 
-<<<<<<< HEAD
-=======
 const ServerReadHeaderTimeout = 10 * time.Second
 
-type PinContextHandler func(ctx context.Context, localPath string) (string, error)
-
->>>>>>> 66d8a25e
 // APIServer configures a node's public REST API.
 type APIServer struct {
 	Controller *controller.Controller
