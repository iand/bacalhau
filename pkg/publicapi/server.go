package publicapi

import (
	"archive/tar"
	"bytes"
	"compress/gzip"
	"context"
	"encoding/base64"
	"encoding/json"
	"errors"
	"fmt"
	"io"
	"io/ioutil"
	"net/http"
	"os"
	"path/filepath"
	"strings"
	"sync"
	"time"

	"github.com/filecoin-project/bacalhau/pkg/controller"
	"github.com/filecoin-project/bacalhau/pkg/executor"
	"github.com/filecoin-project/bacalhau/pkg/job"
	"github.com/filecoin-project/bacalhau/pkg/localdb"
	"github.com/filecoin-project/bacalhau/pkg/storage"
	"github.com/filecoin-project/bacalhau/pkg/system"
	"github.com/filecoin-project/bacalhau/pkg/transport/libp2p"
	"github.com/filecoin-project/bacalhau/pkg/verifier"
	"github.com/filecoin-project/bacalhau/pkg/version"
	"github.com/prometheus/client_golang/prometheus/promhttp"
	"github.com/rs/zerolog/log"
	"go.opentelemetry.io/contrib/instrumentation/net/http/otelhttp"
)

const ServerReadHeaderTimeout = 10 * time.Second

// APIServer configures a node's public REST API.
type APIServer struct {
	Controller  *controller.Controller
	Verifiers   map[verifier.VerifierType]verifier.Verifier
	Host        string
	Port        int
	componentMu sync.Mutex
}

// NewServer returns a new API server for a requester node.
func NewServer(
	host string,
	port int,
	c *controller.Controller,
	verifiers map[verifier.VerifierType]verifier.Verifier,
) *APIServer {
	return &APIServer{
		Controller: c,
		Verifiers:  verifiers,
		Host:       host,
		Port:       port,
	}
}

// GetURI returns the HTTP URI that the server is listening on.
func (apiServer *APIServer) GetURI() string {
	return fmt.Sprintf("http://%s:%d", apiServer.Host, apiServer.Port)
}

// ListenAndServe listens for and serves HTTP requests against the API server.
func (apiServer *APIServer) ListenAndServe(ctx context.Context, cm *system.CleanupManager) error {
	hostID, err := apiServer.Controller.HostID(ctx)
	if err != nil {
		return err
	}
	sm := http.NewServeMux()
	sm.Handle("/list", instrument("list", apiServer.list))
	sm.Handle("/states", instrument("states", apiServer.states))
<<<<<<< HEAD
	sm.Handle("/results", instrument("results", apiServer.results))
=======
>>>>>>> c909e63f
	sm.Handle("/events", instrument("events", apiServer.events))
	sm.Handle("/local_events", instrument("local_events", apiServer.localEvents))
	sm.Handle("/id", instrument("id", apiServer.id))
	sm.Handle("/peers", instrument("peers", apiServer.peers))
	sm.Handle("/submit", instrument("submit", apiServer.submit))
	sm.Handle("/version", instrument("version", apiServer.version))
	sm.Handle("/healthz", instrument("healthz", apiServer.healthz))
	sm.Handle("/logz", instrument("logz", apiServer.logz))
	sm.Handle("/varz", instrument("varz", apiServer.varz))
	sm.Handle("/livez", instrument("livez", apiServer.livez))
	sm.Handle("/readyz", instrument("readyz", apiServer.readyz))
	sm.Handle("/metrics", promhttp.Handler())

	srv := http.Server{
		Handler:           sm,
		Addr:              fmt.Sprintf("%s:%d", apiServer.Host, apiServer.Port),
		ReadHeaderTimeout: ServerReadHeaderTimeout,
	}

	log.Debug().Msgf(
		"API server listening for host %s on %s...", hostID, srv.Addr)

	// Cleanup resources when system is done:
	cm.RegisterCallback(func() error {
		return srv.Shutdown(ctx)
	})

	err = srv.ListenAndServe()
	if err == http.ErrServerClosed {
		log.Debug().Msgf(
			"API server closed for host %s on %s.", hostID, srv.Addr)
		return nil // expected error if the server is shut down
	}

	return err
}

type listRequest struct {
	ClientID string `json:"client_id"`
}

type listResponse struct {
	Jobs map[string]executor.Job `json:"jobs"`
}

type stateRequest struct {
	ClientID string `json:"client_id"`
	JobID    string `json:"job_id"`
}

type stateResponse struct {
	State executor.JobState `json:"state"`
}

type resultsRequest struct {
	ClientID string `json:"client_id"`
	JobID    string `json:"job_id"`
}

type resultsResponse struct {
	Results []storage.StorageSpec `json:"results"`
}

type eventsRequest struct {
	ClientID string `json:"client_id"`
	JobID    string `json:"job_id"`
}

type eventsResponse struct {
	Events []executor.JobEvent `json:"events"`
}

type localEventsRequest struct {
	ClientID string `json:"client_id"`
	JobID    string `json:"job_id"`
}

type localEventsResponse struct {
	LocalEvents []executor.JobLocalEvent `json:"localEvents"`
}

type eventsRequest struct {
	ClientID string `json:"client_id"`
	JobID    string `json:"job_id"`
}

type eventsResponse struct {
	Events []executor.JobEvent `json:"events"`
}

type localEventsRequest struct {
	ClientID string `json:"client_id"`
	JobID    string `json:"job_id"`
}

type localEventsResponse struct {
	LocalEvents []executor.JobLocalEvent `json:"localEvents"`
}

type versionRequest struct {
	ClientID string `json:"client_id"`
}

type versionResponse struct {
	VersionInfo *executor.VersionInfo `json:"version_info"`
}

func (apiServer *APIServer) id(res http.ResponseWriter, req *http.Request) {
	switch apiTransport := apiServer.Controller.GetTransport().(type) { //nolint:gocritic
	case *libp2p.LibP2PTransport:
		id, err := apiTransport.HostID(context.Background())
		if err != nil {
			http.Error(res, fmt.Sprintf("Error getting id: %s", err.Error()), http.StatusInternalServerError)
			return
		}
		res.WriteHeader(http.StatusOK)
		err = json.NewEncoder(res).Encode(id)
		if err != nil {
			http.Error(res, err.Error(), http.StatusInternalServerError)
			return
		}
		return
	}
}

func (apiServer *APIServer) peers(res http.ResponseWriter, req *http.Request) {
	// switch on apiTransport type to get the right method
	// we need to use a switch here because we want to look at .(type)
	// ^ that is a note for you gocritic
	switch apiTransport := apiServer.Controller.GetTransport().(type) { //nolint:gocritic
	case *libp2p.LibP2PTransport:
		peers, err := apiTransport.GetPeers(context.Background())
		if err != nil {
			http.Error(res, fmt.Sprintf("Error getting peers: %s", err.Error()), http.StatusInternalServerError)
			return
		}
		// write response to res
		res.WriteHeader(http.StatusOK)
		err = json.NewEncoder(res).Encode(peers)
		if err != nil {
			http.Error(res, err.Error(), http.StatusInternalServerError)
			return
		}
		return
	}
	http.Error(res, "Not a libp2p transport", http.StatusInternalServerError)
}

func (apiServer *APIServer) list(res http.ResponseWriter, req *http.Request) {
	var listReq listRequest
	if err := json.NewDecoder(req.Body).Decode(&listReq); err != nil {
		http.Error(res, err.Error(), http.StatusBadRequest)
		return
	}

	list, err := apiServer.Controller.GetJobs(req.Context(), localdb.JobQuery{})
	if err != nil {
		http.Error(res, err.Error(), http.StatusInternalServerError)
		return
	}

	rawJobs := map[string]executor.Job{}

	for _, listJob := range list { //nolint:gocritic
		rawJobs[listJob.ID] = listJob
	}

	res.WriteHeader(http.StatusOK)
	err = json.NewEncoder(res).Encode(listResponse{
		Jobs: rawJobs,
	})
	if err != nil {
		http.Error(res, err.Error(), http.StatusInternalServerError)
		return
	}
}

//nolint:dupl
func (apiServer *APIServer) states(res http.ResponseWriter, req *http.Request) {
	var stateReq stateRequest
	if err := json.NewDecoder(req.Body).Decode(&stateReq); err != nil {
		http.Error(res, err.Error(), http.StatusBadRequest)
		return
	}

	jobState, err := apiServer.Controller.GetJobState(req.Context(), stateReq.JobID)
	if err != nil {
		http.Error(res, err.Error(), http.StatusInternalServerError)
		return
	}

	res.WriteHeader(http.StatusOK)
	err = json.NewEncoder(res).Encode(stateResponse{
		State: jobState,
	})
	if err != nil {
		http.Error(res, err.Error(), http.StatusInternalServerError)
		return
	}
}

func (apiServer *APIServer) results(res http.ResponseWriter, req *http.Request) {
	var stateReq stateRequest
	if err := json.NewDecoder(req.Body).Decode(&stateReq); err != nil {
		http.Error(res, err.Error(), http.StatusBadRequest)
		return
	}

	job, err := apiServer.Controller.GetJob(req.Context(), stateReq.JobID)
	if err != nil {
		http.Error(res, err.Error(), http.StatusInternalServerError)
		return
	}

	verifier, err := apiServer.getVerifier(req.Context(), job.Spec.Verifier)
	if err != nil {
		http.Error(res, err.Error(), http.StatusInternalServerError)
		return
	}

	results, err := verifier.GetJobResultSet(req.Context(), stateReq.JobID)
	if err != nil {
		http.Error(res, err.Error(), http.StatusInternalServerError)
		return
	}
	res.WriteHeader(http.StatusOK)
	err = json.NewEncoder(res).Encode(resultsResponse{
		Results: results,
	})
	if err != nil {
		http.Error(res, err.Error(), http.StatusInternalServerError)
		return
	}
}

func (apiServer *APIServer) events(res http.ResponseWriter, req *http.Request) {
	var eventsReq eventsRequest
	if err := json.NewDecoder(req.Body).Decode(&eventsReq); err != nil {
		http.Error(res, err.Error(), http.StatusBadRequest)
		return
	}

	events, err := apiServer.Controller.GetJobEvents(req.Context(), eventsReq.JobID)
	if err != nil {
		http.Error(res, err.Error(), http.StatusInternalServerError)
		return
	}

	res.WriteHeader(http.StatusOK)
	err = json.NewEncoder(res).Encode(eventsResponse{
		Events: events,
	})
	if err != nil {
		http.Error(res, err.Error(), http.StatusInternalServerError)
		return
	}
}

func (apiServer *APIServer) localEvents(res http.ResponseWriter, req *http.Request) {
	var eventsReq localEventsRequest
	if err := json.NewDecoder(req.Body).Decode(&eventsReq); err != nil {
		http.Error(res, err.Error(), http.StatusBadRequest)
		return
	}

	events, err := apiServer.Controller.GetJobLocalEvents(req.Context(), eventsReq.JobID)
	if err != nil {
		http.Error(res, err.Error(), http.StatusInternalServerError)
		return
	}

	res.WriteHeader(http.StatusOK)
	err = json.NewEncoder(res).Encode(localEventsResponse{
		LocalEvents: events,
	})
	if err != nil {
		http.Error(res, err.Error(), http.StatusInternalServerError)
		return
	}
}

//nolint:dupl
func (apiServer *APIServer) events(res http.ResponseWriter, req *http.Request) {
	var eventsReq eventsRequest
	if err := json.NewDecoder(req.Body).Decode(&eventsReq); err != nil {
		http.Error(res, err.Error(), http.StatusBadRequest)
		return
	}

	events, err := apiServer.Controller.GetJobEvents(req.Context(), eventsReq.JobID)
	if err != nil {
		http.Error(res, err.Error(), http.StatusInternalServerError)
		return
	}

	res.WriteHeader(http.StatusOK)
	err = json.NewEncoder(res).Encode(eventsResponse{
		Events: events,
	})
	if err != nil {
		http.Error(res, err.Error(), http.StatusInternalServerError)
		return
	}
}

//nolint:dupl
func (apiServer *APIServer) localEvents(res http.ResponseWriter, req *http.Request) {
	var eventsReq localEventsRequest
	if err := json.NewDecoder(req.Body).Decode(&eventsReq); err != nil {
		http.Error(res, err.Error(), http.StatusBadRequest)
		return
	}

	events, err := apiServer.Controller.GetJobLocalEvents(req.Context(), eventsReq.JobID)
	if err != nil {
		http.Error(res, err.Error(), http.StatusInternalServerError)
		return
	}

	res.WriteHeader(http.StatusOK)
	err = json.NewEncoder(res).Encode(localEventsResponse{
		LocalEvents: events,
	})
	if err != nil {
		http.Error(res, err.Error(), http.StatusInternalServerError)
		return
	}
}

func (apiServer *APIServer) version(res http.ResponseWriter, req *http.Request) {
	var versionReq versionRequest
	err := json.NewDecoder(req.Body).Decode(&versionReq)
	if err != nil {
		http.Error(res, err.Error(), http.StatusBadRequest)
		return
	}

	res.WriteHeader(http.StatusOK)
	err = json.NewEncoder(res).Encode(versionResponse{
		VersionInfo: version.Get(),
	})
	if err != nil {
		http.Error(res, err.Error(), http.StatusInternalServerError)
		return
	}
}

type submitRequest struct {
	// The data needed to submit and run a job on the network:
	Data executor.JobCreatePayload `json:"data"`

	// A base64-encoded signature of the data, signed by the client:
	ClientSignature string `json:"signature"`

	// The base64-encoded public key of the client:
	ClientPublicKey string `json:"client_public_key"`
}

type submitResponse struct {
	Job executor.Job `json:"job"`
}

func (apiServer *APIServer) submit(res http.ResponseWriter, req *http.Request) {
	var submitReq submitRequest
	if err := json.NewDecoder(req.Body).Decode(&submitReq); err != nil {
		log.Debug().Msgf("====> Decode submitReq error: %s", err)
		http.Error(res, err.Error(), http.StatusBadRequest)
		return
	}

	if err := verifySubmitRequest(&submitReq); err != nil {
		http.Error(res, err.Error(), http.StatusBadRequest)
		return
	}

	if err := job.VerifyJob(submitReq.Data.Spec, submitReq.Data.Deal); err != nil {
		log.Debug().Msgf("====> VerifyJob error: %s", err)
		http.Error(res, err.Error(), http.StatusInternalServerError)
		return
	}

	// If we have a build context, pin it to IPFS and mount it in the job:
	if submitReq.Data.Context != "" {
		// TODO: gc pinned contexts
		decoded, err := base64.StdEncoding.DecodeString(submitReq.Data.Context)
		if err != nil {
			log.Debug().Msgf("====> DecodeContext error: %s", err)
			http.Error(res, err.Error(), http.StatusInternalServerError)
			return
		}

		tmpDir, err := ioutil.TempDir("", "bacalhau-pin-context-")
		if err != nil {
			log.Debug().Msgf("====> Create tmp dir error: %s", err)
			http.Error(res, err.Error(), http.StatusInternalServerError)
			return
		}

		tarReader := bytes.NewReader(decoded)
		err = decompress(tarReader, filepath.Join(tmpDir, "context"))
		if err != nil {
			log.Debug().Msgf("====> Decompress error: %s", err)
			http.Error(res, err.Error(), http.StatusInternalServerError)
			return
		}

		cid, err := apiServer.Controller.PinContext(req.Context(), filepath.Join(tmpDir, "context"))
		if err != nil {
			log.Debug().Msgf("====> PinContext error: %s", err)
			http.Error(res, err.Error(), http.StatusInternalServerError)
			return
		}

		// NOTE(luke): we could do some kind of storage multiaddr here, e.g.:
		//               --cid ipfs:abc --cid filecoin:efg
		submitReq.Data.Spec.Contexts = append(submitReq.Data.Spec.Contexts, storage.StorageSpec{
			Engine: storage.StorageSourceIPFS,
			Cid:    cid,
			Path:   "/job",
		})
	}

	j, err := apiServer.Controller.SubmitJob(
		req.Context(),
		submitReq.Data,
	)

	if err != nil {
		http.Error(res, err.Error(), http.StatusInternalServerError)
		return
	}

	res.WriteHeader(http.StatusOK)
	err = json.NewEncoder(res).Encode(submitResponse{
		Job: j,
	})
	if err != nil {
		http.Error(res, err.Error(), http.StatusInternalServerError)
		return
	}
}

func (apiServer *APIServer) getVerifier(ctx context.Context, typ verifier.VerifierType) (verifier.Verifier, error) {
	apiServer.componentMu.Lock()
	defer apiServer.componentMu.Unlock()

	if _, ok := apiServer.Verifiers[typ]; !ok {
		return nil, fmt.Errorf(
			"no matching verifier found on this server: %s", typ.String())
	}

	v := apiServer.Verifiers[typ]
	installed, err := v.IsInstalled(ctx)
	if err != nil {
		return nil, err
	}
	if !installed {
		return nil, fmt.Errorf("verifier is not installed: %s", typ.String())
	}

	return v, nil
}

func verifySubmitRequest(req *submitRequest) error {
	if req.Data.ClientID == "" {
		return errors.New("job deal must contain a client ID")
	}
	if req.ClientSignature == "" {
		return errors.New("client's signature is required")
	}
	if req.ClientPublicKey == "" {
		return errors.New("client's public key is required")
	}

	// Check that the client's public key matches the client ID:
	ok, err := system.PublicKeyMatchesID(req.ClientPublicKey, req.Data.ClientID)
	if err != nil {
		return fmt.Errorf("error verifying client ID: %w", err)
	}
	if !ok {
		return errors.New("client's public key does not match client ID")
	}

	// Check that the signature is valid:
	jsonData, err := json.Marshal(req.Data)
	if err != nil {
		return fmt.Errorf("error marshaling job data: %w", err)
	}

	ok, err = system.Verify(jsonData, req.ClientSignature, req.ClientPublicKey)
	if err != nil {
		return fmt.Errorf("error verifying client signature: %w", err)
	}
	if !ok {
		return errors.New("client's signature is invalid")
	}

	return nil
}

func instrument(name string, fn http.HandlerFunc) http.Handler {
	return otelhttp.NewHandler(fn, fmt.Sprintf("publicapi/%s", name))
}

// check for path traversal and correct forward slashes
//nolint:deadcode,unused
func validRelPath(p string) bool {
	if p == "" || strings.Contains(p, `\`) || strings.HasPrefix(p, "/") || strings.Contains(p, "../") {
		return false
	}
	return true
}

// Sanitize archive file pathing from "G305: Zip Slip vulnerability"
func SanitizeArchivePath(d, t string) (v string, err error) {
	v = filepath.Join(d, t)
	if strings.HasPrefix(v, filepath.Clean(d)) {
		return v, nil
	}

	return "", fmt.Errorf("%s: %s", "content filepath is tainted", t)
}

//nolint:unused,deadcode
func decompress(src io.Reader, dst string) error {
	// ungzip
	zr, err := gzip.NewReader(src)
	if err != nil {
		return err
	}
	// untar
	tr := tar.NewReader(zr)

	// uncompress each element
	for {
		header, err := tr.Next()
		if err == io.EOF {
			break // End of archive
		}
		if err != nil {
			return err
		}
		target := header.Name

		// validate name against path traversal
		if !validRelPath(header.Name) {
			return fmt.Errorf("tar contained invalid name error %q", target)
		}

		// add dst + re-format slashes according to system
		target, err = SanitizeArchivePath(dst, header.Name)
		if err != nil {
			return err
		}
		// if no join is needed, replace with ToSlash:
		// target = filepath.ToSlash(header.Name)

		// check the type
		switch header.Typeflag {
		// if its a dir and it doesn't exist create it (with 0755 permission)
		case tar.TypeDir:
			if _, err := os.Stat(target); err != nil {
				if err := os.MkdirAll(target, 0755); err != nil { //nolint:gomnd
					return err
				}
			}
		// if it's a file create it (with same permission)
		case tar.TypeReg:
			fileToWrite, err := os.OpenFile(target, os.O_CREATE|os.O_RDWR, os.FileMode(header.Mode))
			if err != nil {
				return err
			}
			// copy over contents (max 10MB per file!)
			// TODO: error if files are too big, rather than silently truncating them :-O
			if _, err := io.CopyN(fileToWrite, tr, 10*1024*1024); err != nil { //nolint:gomnd
				log.Debug().Msgf("CopyN err is %s", err)
				// io.EOF is expected
				if err != io.EOF {
					return err
				}
			}
			// manually close here after each file operation; defering would cause each file close
			// to wait until all operations have completed.
			fileToWrite.Close()
		}
	}

	//
	return nil
}<|MERGE_RESOLUTION|>--- conflicted
+++ resolved
@@ -72,10 +72,7 @@
 	sm := http.NewServeMux()
 	sm.Handle("/list", instrument("list", apiServer.list))
 	sm.Handle("/states", instrument("states", apiServer.states))
-<<<<<<< HEAD
 	sm.Handle("/results", instrument("results", apiServer.results))
-=======
->>>>>>> c909e63f
 	sm.Handle("/events", instrument("events", apiServer.events))
 	sm.Handle("/local_events", instrument("local_events", apiServer.localEvents))
 	sm.Handle("/id", instrument("id", apiServer.id))
@@ -157,24 +154,6 @@
 	LocalEvents []executor.JobLocalEvent `json:"localEvents"`
 }
 
-type eventsRequest struct {
-	ClientID string `json:"client_id"`
-	JobID    string `json:"job_id"`
-}
-
-type eventsResponse struct {
-	Events []executor.JobEvent `json:"events"`
-}
-
-type localEventsRequest struct {
-	ClientID string `json:"client_id"`
-	JobID    string `json:"job_id"`
-}
-
-type localEventsResponse struct {
-	LocalEvents []executor.JobLocalEvent `json:"localEvents"`
-}
-
 type versionRequest struct {
 	ClientID string `json:"client_id"`
 }
@@ -253,7 +232,6 @@
 	}
 }
 
-//nolint:dupl
 func (apiServer *APIServer) states(res http.ResponseWriter, req *http.Request) {
 	var stateReq stateRequest
 	if err := json.NewDecoder(req.Body).Decode(&stateReq); err != nil {
@@ -304,52 +282,6 @@
 	res.WriteHeader(http.StatusOK)
 	err = json.NewEncoder(res).Encode(resultsResponse{
 		Results: results,
-	})
-	if err != nil {
-		http.Error(res, err.Error(), http.StatusInternalServerError)
-		return
-	}
-}
-
-func (apiServer *APIServer) events(res http.ResponseWriter, req *http.Request) {
-	var eventsReq eventsRequest
-	if err := json.NewDecoder(req.Body).Decode(&eventsReq); err != nil {
-		http.Error(res, err.Error(), http.StatusBadRequest)
-		return
-	}
-
-	events, err := apiServer.Controller.GetJobEvents(req.Context(), eventsReq.JobID)
-	if err != nil {
-		http.Error(res, err.Error(), http.StatusInternalServerError)
-		return
-	}
-
-	res.WriteHeader(http.StatusOK)
-	err = json.NewEncoder(res).Encode(eventsResponse{
-		Events: events,
-	})
-	if err != nil {
-		http.Error(res, err.Error(), http.StatusInternalServerError)
-		return
-	}
-}
-
-func (apiServer *APIServer) localEvents(res http.ResponseWriter, req *http.Request) {
-	var eventsReq localEventsRequest
-	if err := json.NewDecoder(req.Body).Decode(&eventsReq); err != nil {
-		http.Error(res, err.Error(), http.StatusBadRequest)
-		return
-	}
-
-	events, err := apiServer.Controller.GetJobLocalEvents(req.Context(), eventsReq.JobID)
-	if err != nil {
-		http.Error(res, err.Error(), http.StatusInternalServerError)
-		return
-	}
-
-	res.WriteHeader(http.StatusOK)
-	err = json.NewEncoder(res).Encode(localEventsResponse{
-		LocalEvents: events,
 	})
 	if err != nil {
 		http.Error(res, err.Error(), http.StatusInternalServerError)
