--- conflicted
+++ resolved
@@ -320,13 +320,9 @@
 	// TODO XXX: don't hardcode networkSize, calculate this dynamically from
 	// libp2p instead somehow. https://github.com/filecoin-project/bacalhau/issues/512
 	jobNodeDistanceDelayMs := CalculateJobNodeDistanceDelay( //nolint:gomnd //nolint:gomnd
-<<<<<<< HEAD
 		// if the user isn't going to bid unless there are minBids many bids,
 		// we'd better make sure there are minBids many bids!
-		1, node.id, jobEvent.JobID, Max(jobEvent.JobDeal.Concurrency, jobEvent.JobDeal.MinBids),
-=======
-		1, n.ID, jobEvent.JobID, jobEvent.JobDeal.Concurrency,
->>>>>>> 07dc6a73
+		1, n.ID, jobEvent.JobID, Max(jobEvent.JobDeal.Concurrency, jobEvent.JobDeal.MinBids),
 	)
 
 	// if delay is too high, just exit immediately.
