package computenode

import (
	"context"
	"fmt"
	"sync"
	"time"

	"github.com/filecoin-project/bacalhau/pkg/executor"
	"github.com/filecoin-project/bacalhau/pkg/logger"
	"github.com/filecoin-project/bacalhau/pkg/resourceusage"
	"github.com/filecoin-project/bacalhau/pkg/system"
	"github.com/filecoin-project/bacalhau/pkg/transport"
	"github.com/filecoin-project/bacalhau/pkg/verifier"
	"github.com/prometheus/client_golang/prometheus"
	"github.com/rs/zerolog/log"
	"go.opentelemetry.io/otel/attribute"
	"go.opentelemetry.io/otel/trace"
)

const DefaultJobCPU = "100m"
const DefaultJobMemory = "100Mb"
const ControlLoopIntervalSeconds = 10

type ComputeNodeConfig struct {
	// this contains things like data locality and per
	// job resource limits
	JobSelectionPolicy JobSelectionPolicy
	// the total amount of CPU and RAM we want to
	// give to running bacalhau jobs
	TotalResourceLimit resourceusage.ResourceUsageConfig
	// limit the max CPU / Memory usage for any single job
	JobResourceLimit resourceusage.ResourceUsageConfig
	// if a job does not state how much CPU or Memory is used
	// what values should we assume?
	DefaultJobResourceRequirements resourceusage.ResourceUsageConfig
}

type TransientJobState struct {
	DiskSpaceRequired uint64
}

type ComputeNode struct {
	// The ID of this compute node in its configured transport.
	id string

	// The configuration used to create this compute node.
	config ComputeNodeConfig // nolint:gocritic

<<<<<<< HEAD
	// jobs we are currently bidding on
	// this is "potential" usage because accepted bids
	// will start coming in (which turns a BiddingJob into a RunningJob)
	// so when we ask "how much capacity are we using"
	// we need to sum "RunningJobs" and a coeffcieint of "BiddingJobs"
	// the coefficient represents how much we over promise our capacity
	// based on bids not being accepted
	// TODO: replace all of this with a proper state machine implmentation
	// that is based on a data store
	// https://github.com/filecoin-project/bacalhau/issues/327
	BiddingJobs map[string]*executor.Job

	// jobs that are currently running in their executor
	// any jobs here will not be present in the selected job queue
	RunningJobs map[string]*executor.Job
=======
	// Components supported by this compute node:
	transport   transport.Transport
	executors   map[executor.EngineType]executor.Executor
	verifiers   map[verifier.VerifierType]verifier.Verifier
	componentMu sync.Mutex
>>>>>>> db103119

	// A map of jobs the compute node has decided to bid on according to
	// the JobSelectionPolicy, but which have not yet been accepted by the
	// requester node that initated the job.
	selectedJobs   map[string]*executor.Job
	selectedJobsMu sync.Mutex

	// A map of jobs that are currently being executed by the compute node.
	runningJobs   map[string]*executor.Job
	runningJobsMu sync.Mutex

	// both of these are is either what the physical CPU / memory values are
	// or the user defined limits from the config
	// if the user defined limits are more than the actual physical
	// amounts we will get an error
	// if job resource limit is more than total resource limit
	// then we will error (in the case both values are supplied)
<<<<<<< HEAD
	TotalResourceLimit             resourceusage.ResourceUsageData
	JobResourceLimit               resourceusage.ResourceUsageData
	DefaultJobResourceRequirements resourceusage.ResourceUsageData

	// keep a local cache of job disk space requirements
	// TODO: we really need https://github.com/filecoin-project/bacalhau/issues/327
	TransientJobStateMap map[string]*TransientJobState
=======
	resourceLimitsTotal      resourceusage.ResourceUsageData
	resourceLimitsJob        resourceusage.ResourceUsageData
	resourceLimitsJobDefault resourceusage.ResourceUsageData
>>>>>>> db103119
}

func NewDefaultComputeNodeConfig() ComputeNodeConfig {
	return ComputeNodeConfig{
		JobSelectionPolicy: NewDefaultJobSelectionPolicy(),
	}
}

func NewComputeNode(
	cm *system.CleanupManager,
	t transport.Transport,
	executors map[executor.EngineType]executor.Executor,
	verifiers map[verifier.VerifierType]verifier.Verifier,
	config ComputeNodeConfig, //nolint:gocritic
) (*ComputeNode, error) {
	computeNode, err := constructComputeNode(t, executors, verifiers, config)
	if err != nil {
		return nil, err
	}

	computeNode.subscriptionSetup()
	go computeNode.controlLoopSetup(cm)

	return computeNode, nil
}

// process the arguments and return a valid compoute node
func constructComputeNode(
	t transport.Transport,
	executors map[executor.EngineType]executor.Executor,
	verifiers map[verifier.VerifierType]verifier.Verifier,
	config ComputeNodeConfig, // nolint:gocritic
) (*ComputeNode, error) {
	ctx := context.Background()
	nodeID, err := t.HostID(ctx)
	if err != nil {
		return nil, err
	}

	// assign the default config values
	useConfig := config

	// if we've not been given a default job resource limit
	// then let's use some sensible defaults (which are low on purpose)
	if useConfig.DefaultJobResourceRequirements.CPU == "" {
		useConfig.DefaultJobResourceRequirements.CPU = DefaultJobCPU
	}

	if useConfig.DefaultJobResourceRequirements.Memory == "" {
		useConfig.DefaultJobResourceRequirements.Memory = DefaultJobMemory
	}

	totalResourceLimit, err := resourceusage.GetSystemResources(useConfig.TotalResourceLimit)
	if err != nil {
		return nil, err
	}

	// this is the per job resource limit - i.e. no job can use more than this
	// if no values are given - then we will use the system available resources
	jobResourceLimit := resourceusage.ParseResourceUsageConfig(useConfig.JobResourceLimit)

	// the default value for how much CPU / RAM one job says it needs
	// this is for when a job is submitted with no values for CPU & RAM
	// we will assign these values to it
	defaultJobResourceRequirements := resourceusage.ParseResourceUsageConfig(useConfig.DefaultJobResourceRequirements)

	// if we don't have a limit on job size
	// then let's use the total resources we have on the system
	if jobResourceLimit.CPU <= 0 {
		jobResourceLimit.CPU = totalResourceLimit.CPU
	}

	if jobResourceLimit.Memory <= 0 {
		jobResourceLimit.Memory = totalResourceLimit.Memory
	}

	if jobResourceLimit.Disk <= 0 {
		jobResourceLimit.Disk = totalResourceLimit.Disk
	}

	// we can't have one job that uses more than we have
	if jobResourceLimit.CPU > totalResourceLimit.CPU {
		return nil, fmt.Errorf("job resource limit CPU %f is greater than total system limit %f",
			jobResourceLimit.CPU, totalResourceLimit.CPU,
		)
	}

	if jobResourceLimit.Memory > totalResourceLimit.Memory {
		return nil, fmt.Errorf(
			"job resource limit memory %d is greater than total system limit %d",
			jobResourceLimit.Memory, totalResourceLimit.Memory,
		)
	}

	if jobResourceLimit.Disk > totalResourceLimit.Disk {
		return nil, fmt.Errorf(
			"job resource limit disk %d is greater than total system limit %d",
			jobResourceLimit.Disk, totalResourceLimit.Disk,
		)
	}

	// the default for job requirements can't be more than our job limit
	// or we'll never accept any jobs and so this is classed as a config error
	if defaultJobResourceRequirements.CPU > jobResourceLimit.CPU {
		return nil, fmt.Errorf(
			"default job resource CPU %f is greater than limit %f",
			defaultJobResourceRequirements.CPU, jobResourceLimit.CPU,
		)
	}

	if defaultJobResourceRequirements.Memory > jobResourceLimit.Memory {
		return nil, fmt.Errorf(
			"default job resource Memory %d is greater than limit %d",
			defaultJobResourceRequirements.Memory, jobResourceLimit.Memory,
		)
	}

	if defaultJobResourceRequirements.Disk > jobResourceLimit.Disk {
		return nil, fmt.Errorf(
			"default job resource Disk %d is greater than limit %d",
			defaultJobResourceRequirements.Disk, jobResourceLimit.Disk,
		)
	}

	computeNode := &ComputeNode{
<<<<<<< HEAD
		NodeID:                         nodeID,
		Transport:                      t,
		Verifiers:                      verifiers,
		Executors:                      executors,
		Config:                         useConfig,
		TotalResourceLimit:             totalResourceLimit,
		JobResourceLimit:               jobResourceLimit,
		DefaultJobResourceRequirements: defaultJobResourceRequirements,
		RunningJobs:                    map[string]*executor.Job{},
		BiddingJobs:                    map[string]*executor.Job{},
		SelectedJobQueue:               []*executor.Job{},
		TransientJobStateMap:           map[string]*TransientJobState{},
=======
		id:                       nodeID,
		transport:                t,
		verifiers:                verifiers,
		executors:                executors,
		config:                   useConfig,
		resourceLimitsTotal:      totalResourceLimit,
		resourceLimitsJob:        jobResourceLimit,
		resourceLimitsJobDefault: defaultJobResourceRequirements,
		runningJobs:              map[string]*executor.Job{},
		selectedJobs:             map[string]*executor.Job{},
>>>>>>> db103119
	}

	return computeNode, nil
}

/*

  control loops

*/

func (node *ComputeNode) controlLoopSetup(cm *system.CleanupManager) {
<<<<<<< HEAD
	// this won't hurt our throughput becauase we are calling
	// controlLoopBidOnJobs right away as soon as a created event is
	// seen or a job has finished
	ticker := time.NewTicker(time.Second * ControlLoopIntervalSeconds)
	ctx, cancelFunction := context.WithCancel(context.Background())
=======
	// run our control loop every second
	// TODO: decide how often to run this control loop - perhaps make that configurable?
	ticker := time.NewTicker(time.Second * 1)
	ctx, cancel := context.WithCancel(context.Background())
>>>>>>> db103119

	cm.RegisterCallback(func() error {
		cancel()
		return nil
	})

	for {
		select {
		case <-ticker.C:
			node.controlLoopBidOnJobs()
		case <-ctx.Done():
			ticker.Stop()
			return
		}
	}
}

// each control loop we should bid on jobs in our queue
//   * calculate "remaining resources"
//     * this is total - running
//   * loop over each job in selected queue
//     * if there is enough in the remaining then bid
//   * add each bid on job to the "projected resources"
//   * repeat until project resources >= total resources or no more jobs in queue
func (node *ComputeNode) controlLoopBidOnJobs() {
<<<<<<< HEAD
	activeJobResourceUsage, err := node.getTotalJobResourceUsage()
	if err != nil {
		log.Warn().Msgf("Error getTotalJobResourceUsage: %s", err)
		return
	}
	remainingJobResources := resourceusage.ResourceUsageData{
		CPU:    node.TotalResourceLimit.CPU - activeJobResourceUsage.CPU,
		Memory: node.TotalResourceLimit.Memory - activeJobResourceUsage.Memory,
		Disk:   node.TotalResourceLimit.Disk - activeJobResourceUsage.Disk,
	}

	for _, queuedJob := range node.SelectedJobQueue {
		// see if we have enough free resources to run this job
		jobRequirements := node.getJobResourceRequirements(queuedJob.ID, queuedJob.Spec)

		if resourceusage.CheckResourceRequirements(jobRequirements, remainingJobResources) {
			err := node.BidOnJob(context.Background(), queuedJob)
=======
	usedResources := node.getUsedResources()
	remainingResources := resourceusage.ResourceUsageData{
		CPU:    node.resourceLimitsTotal.CPU - usedResources.CPU,
		Memory: node.resourceLimitsTotal.Memory - usedResources.Memory,
	}

	node.selectedJobsMu.Lock()
	defer node.selectedJobsMu.Unlock()

	var toDelete []string
	for id, job := range node.selectedJobs {
		requirements := node.getJobResourceRequirements(job.Spec.Resources)

		if resourceusage.CheckResourceRequirements(requirements, remainingResources) {
			remainingResources.CPU -= requirements.CPU
			remainingResources.Memory -= requirements.Memory

			err := node.BidOnJob(context.Background(), job)
>>>>>>> db103119
			if err != nil {
				log.Warn().Msgf("Error bidding on job %s: %s", id, err)
				continue
			} else {
				toDelete = append(toDelete, id)
			}
			remainingJobResources.CPU -= jobRequirements.CPU
			remainingJobResources.Memory -= jobRequirements.Memory
			remainingJobResources.Disk -= jobRequirements.Disk
		}
	}

	for _, id := range toDelete {
		delete(node.selectedJobs, id)
	}
}

/*

  subscriptions

*/
func (node *ComputeNode) subscriptionSetup() {
	node.transport.Subscribe(context.Background(), func(ctx context.Context, jobEvent *executor.JobEvent, job *executor.Job) {
		switch jobEvent.EventName {
		case executor.JobEventCreated:
			node.subscriptionEventCreated(ctx, jobEvent, job)
		// we have been given the goahead to run the job
		case executor.JobEventBidAccepted:
			node.subscriptionEventBidAccepted(ctx, jobEvent, job)
		// our bid has not been accepted - let's remove this job from our current queue
		case executor.JobEventBidRejected:
			node.subscriptionEventBidRejected(ctx, jobEvent, job)
		}
	})
}

/*

  subscriptions -> created

*/
func (node *ComputeNode) subscriptionEventCreated(ctx context.Context, jobEvent *executor.JobEvent, job *executor.Job) {
	var span trace.Span
	ctx, span = node.newSpanForJob(ctx, job.ID, "JobEventCreated")
	defer span.End()

	// Increment the number of jobs seen by this compute node:
	jobsReceived.With(prometheus.Labels{"node_id": node.id}).Inc()

	diskSpace, err := node.getJobDiskspaceRequirements(job.Spec)
	if err != nil {
		log.Error().Msgf("error getting job disk space requirements: %v", err)
		return
	}

	node.TransientJobStateMap[job.ID] = &TransientJobState{
		DiskSpaceRequired: diskSpace,
	}

	// A new job has arrived - decide if we want to bid on it:
	ok, err := node.SelectJob(ctx, JobSelectionPolicyProbeData{
		NodeID: node.id,
		JobID:  jobEvent.JobID,
		Spec:   jobEvent.JobSpec,
	})
	if err != nil {
		log.Error().Msgf("Error checking job policy: %v", err)
		return
	}

	if ok {
		node.addSelectedJob(job)
		node.controlLoopBidOnJobs()
	} else {
		log.Debug().Msgf("Compute node %s skipped bidding on: %+v",
			node.id, jobEvent.JobSpec)
	}
}

/*

  subscriptions -> bid accepted

*/
func (node *ComputeNode) subscriptionEventBidAccepted(ctx context.Context, jobEvent *executor.JobEvent, job *executor.Job) {
	var span trace.Span
	// we only care if the accepted bid is for us
	if jobEvent.NodeID != node.id {
		return
	}

	// TODO: what if we have started and finished the job quicker than the libp2p
	// message came back - we need to know "have I already completed this job?"
	_, ok := node.runningJobs[job.ID]
	if ok {
		log.Debug().Msgf("Already running job so ignore: %s", job.ID)
		return
	}

	ctx, span = node.newSpanForJob(ctx,
		job.ID, "JobEventBidAccepted")
	defer span.End()

	// Increment the number of jobs accepted by this compute node:
	jobsAccepted.With(prometheus.Labels{"node_id": node.id}).Inc()

	log.Debug().Msgf("Bid accepted: Server (id: %s) - Job (id: %s)", node.id, job.ID)
	logger.LogJobEvent(logger.JobEvent{
		Node: node.id,
		Type: "compute_node:run",
		Job:  job.ID,
		Data: job,
	})

	resultFolder, err := node.RunJob(ctx, job)
	if err != nil {
		log.Error().Msgf("Error running the job: %s %+v", err, job)
		_ = node.transport.ErrorJob(ctx, job.ID, fmt.Sprintf("Error running the job: %s", err))

		// Increment the number of jobs failed by this compute node:
		jobsFailed.With(prometheus.Labels{"node_id": node.id}).Inc()

		return
	}

	v, err := node.getVerifier(ctx, job.Spec.Verifier)
	if err != nil {
		log.Error().Msgf("error getting the verifier for the job: %s %+v", err, job)
		_ = node.transport.ErrorJob(ctx, job.ID, fmt.Sprintf("error getting the verifier for the job: %s", err))
		return
	}

	resultValue, err := v.ProcessResultsFolder(
		ctx, job.ID, resultFolder)
	if err != nil {
		log.Error().Msgf("Error verifying results: %s %+v", err, job)
		_ = node.transport.ErrorJob(ctx, job.ID, fmt.Sprintf("Error verifying results: %s", err))
		return
	}

	logger.LogJobEvent(logger.JobEvent{
		Node: node.id,
		Type: "compute_node:result",
		Job:  job.ID,
		Data: resultValue,
	})

	if err = node.transport.SubmitResult(
		ctx,
		job.ID,
		fmt.Sprintf("Got job result: %s", resultValue),
		resultValue,
	); err != nil {
		log.Error().Msgf("Error submitting result: %s %+v", err, job)
		_ = node.transport.ErrorJob(ctx, job.ID, fmt.Sprintf("Error running the job: %s", err))
		return
	}

	// Increment the number of jobs completed by this compute node:
	jobsCompleted.With(prometheus.Labels{"node_id": node.id}).Inc()
}

/*

  subscriptions -> bid rejected

*/
func (node *ComputeNode) subscriptionEventBidRejected(ctx context.Context, jobEvent *executor.JobEvent, job *executor.Job) {
<<<<<<< HEAD
	node.removeSelectedJob(job.ID)
	node.controlLoopBidOnJobs()
=======
	node.selectedJobsMu.Lock()
	defer node.selectedJobsMu.Unlock()

	delete(node.selectedJobs, job.ID)
>>>>>>> db103119
}

/*

  job selection

*/
// ask the job selection policy if we would consider running this job
func (node *ComputeNode) SelectJob(ctx context.Context, data JobSelectionPolicyProbeData) (bool, error) {
	if data.Spec == nil {
		return false, fmt.Errorf("job spec is nil")
	}

	// check that we have the executor and it's installed
	e, err := node.getExecutor(ctx, data.Spec.Engine)
	if err != nil {
		return false, err
	}

	// check that we have the verifier and it's installed
	_, err = node.getVerifier(ctx, data.Spec.Verifier)
	if err != nil {
		return false, err
	}

	// get the resource requirements for the job
	// this takes into accounts the defaults if the job itself didn't have any requirements
	jobResourceRequirements := node.getJobResourceRequirements(data.JobID, data.Spec)

	// reject a job that would use more CPU than we would allow
	jobPassesResourceCheck := resourceusage.CheckResourceRequirements(jobResourceRequirements, node.resourceLimitsJob)

	if !jobPassesResourceCheck {
		log.Info().Msgf(
			"Job is more than allowed resource usage - rejecting job: job: %+v, limit: %+v",
			jobResourceRequirements, node.resourceLimitsJob,
		)
		return false, nil
	}

	// decide if we want to take on the job based on
	// our selection policy
	return ApplyJobSelectionPolicy(
		ctx,
		node.config.JobSelectionPolicy,
		e,
		data,
	)
}

func (node *ComputeNode) BidOnJob(ctx context.Context, job *executor.Job) error {
	// TODO: Why do we have two different kinds of loggers?
	logger.LogJobEvent(logger.JobEvent{
		Node: node.id,
		Type: "compute_node:bid",
		Job:  job.ID,
	})

	log.Debug().Msgf("compute node %s bidding on: %+v", node.id, job.Spec)

<<<<<<< HEAD
	err := node.Transport.BidJob(ctx, job.ID)

	if err != nil {
		return err
	}

	// bid on this job
	node.removeSelectedJob(job.ID)
	node.addBiddingJob(job)

	return nil
=======
	// TODO: Check result of bid job
	return node.transport.BidJob(ctx, job.ID)
>>>>>>> db103119
}

/*

  run job

*/
func (node *ComputeNode) RunJob(ctx context.Context, job *executor.Job) (string, error) {
	if job.Spec == nil {
		return "", fmt.Errorf("job spec is nil")
	}

	// check that we have the executor to run this job
	e, err := node.getExecutor(ctx, job.Spec.Engine)
	if err != nil {
		node.removeBiddingJob(job)
		return "", err
	}

	node.removeBiddingJob(job)
	node.addRunningJob(job)

	defer func() {
		node.removeRunningJob(job)
		node.controlLoopBidOnJobs()
	}()

	result, err := e.RunJob(ctx, job)
	if err != nil {
		return "", err
	}

	return result, nil
}

// nolint:dupl // methods are not duplicates
func (node *ComputeNode) getExecutor(ctx context.Context, typ executor.EngineType) (executor.Executor, error) {
	node.componentMu.Lock()
	defer node.componentMu.Unlock()

	if _, ok := node.executors[typ]; !ok {
		return nil, fmt.Errorf(
			"no matching executor found on this server: %s", typ.String())
	}

	executorEngine := node.executors[typ]
	installed, err := executorEngine.IsInstalled(ctx)
	if err != nil {
		return nil, err
	}
	if !installed {
		return nil, fmt.Errorf("executor is not installed: %s", typ.String())
	}

	return executorEngine, nil
}

// nolint:dupl // methods are not duplicates
func (node *ComputeNode) getVerifier(ctx context.Context, typ verifier.VerifierType) (verifier.Verifier, error) {
	node.componentMu.Lock()
	defer node.componentMu.Unlock()

	if _, ok := node.verifiers[typ]; !ok {
		return nil, fmt.Errorf(
			"no matching verifier found on this server: %s", typ.String())
	}

	v := node.verifiers[typ]
	installed, err := v.IsInstalled(ctx)
	if err != nil {
		return nil, err
	}
	if !installed {
		return nil, fmt.Errorf("verifier is not installed: %s", typ.String())
	}

	return v, nil
}

func (node *ComputeNode) newSpanForJob(ctx context.Context, jobID, name string) (context.Context, trace.Span) {
	return system.Span(ctx, "compute_node/compute_node", name,
		trace.WithSpanKind(trace.SpanKindInternal),
		trace.WithAttributes(
			attribute.String("nodeID", node.id),
			attribute.String("jobID", jobID),
		),
	)
}

func (node *ComputeNode) addSelectedJob(job *executor.Job) {
	node.selectedJobsMu.Lock()
	defer node.selectedJobsMu.Unlock()

	node.selectedJobs[job.ID] = job
}

<<<<<<< HEAD
var biddingJobMutex sync.Mutex

func (node *ComputeNode) addBiddingJob(job *executor.Job) {
	biddingJobMutex.Lock()
	defer biddingJobMutex.Unlock()
	node.BiddingJobs[job.ID] = job
}

func (node *ComputeNode) removeBiddingJob(job *executor.Job) {
	biddingJobMutex.Lock()
	defer biddingJobMutex.Unlock()
	delete(node.BiddingJobs, job.ID)
}

var runningJobMutex sync.Mutex

=======
>>>>>>> db103119
func (node *ComputeNode) addRunningJob(job *executor.Job) {
	node.runningJobsMu.Lock()
	defer node.runningJobsMu.Unlock()

	node.runningJobs[job.ID] = job
}

func (node *ComputeNode) removeRunningJob(job *executor.Job) {
<<<<<<< HEAD
	runningJobMutex.Lock()
	defer runningJobMutex.Unlock()
	delete(node.RunningJobs, job.ID)
	delete(node.TransientJobStateMap, job.ID)
}

// TODO: we could do this in parallel
func (node *ComputeNode) getJobDiskspaceRequirements(spec *executor.JobSpec) (uint64, error) {
	e, err := node.getExecutor(context.Background(), spec.Engine)
	if err != nil {
		return 0, err
=======
	node.runningJobsMu.Lock()
	defer node.runningJobsMu.Unlock()

	delete(node.runningJobs, job.ID)
}

// add up all the resources being used by all the jobs currently running
func (node *ComputeNode) getUsedResources() resourceusage.ResourceUsageData {
	node.runningJobsMu.Lock()
	defer node.runningJobsMu.Unlock()

	var cpu float64
	var memory uint64
	for _, job := range node.runningJobs {
		cpu += resourceusage.ConvertCPUString(job.Spec.Resources.CPU)
		memory += resourceusage.ConvertMemoryString(job.Spec.Resources.Memory)
>>>>>>> db103119
	}
	var total uint64 = 0
	for _, volume := range spec.Inputs {
		size, err := e.GetVolumeSize(context.Background(), volume)
		if err != nil {
			return 0, err
		}
		total += size
	}
	return total, nil
}

// get the limits for a single job
// either using it's configured limits or the compute node default job limits
// we calculate the disk space requirements for the job by asking the executor
func (node *ComputeNode) getJobResourceRequirements(id string, spec *executor.JobSpec) resourceusage.ResourceUsageData {
	data := resourceusage.ParseResourceUsageConfig(spec.Resources)
	if data.CPU <= 0 {
		data.CPU = node.resourceLimitsJobDefault.CPU
	}
	if data.Memory <= 0 {
		data.Memory = node.resourceLimitsJobDefault.Memory
	}

	jobState, ok := node.TransientJobStateMap[id]

	if ok {
		data.Disk = jobState.DiskSpaceRequired
	}

	if data.Disk <= 0 {
		data.Disk = node.DefaultJobResourceRequirements.Disk
	}
	return data
}

// given a map of jobs - return the total amount of resources used
func (node *ComputeNode) getJobMapTotalResourceUsage(jobs map[string]*executor.Job) resourceusage.ResourceUsageData {
	data := resourceusage.ResourceUsageData{}

	for _, job := range jobs {
		jobRequirements := node.getJobResourceRequirements(job.ID, job.Spec)
		data.CPU += jobRequirements.CPU
		data.Memory += jobRequirements.Memory
		data.Disk += jobRequirements.Disk
	}

	return data
}

func (node *ComputeNode) getTotalJobResourceUsage() (resourceusage.ResourceUsageData, error) {
	usage := resourceusage.ResourceUsageData{}
	biddingJobMutex.Lock()
	runningJobMutex.Lock()
	defer biddingJobMutex.Unlock()
	defer runningJobMutex.Unlock()

	bidding := node.getJobMapTotalResourceUsage(node.BiddingJobs)
	running := node.getJobMapTotalResourceUsage(node.RunningJobs)

	usage.CPU = bidding.CPU + running.CPU
	usage.Memory = bidding.Memory + running.Memory
	usage.Disk = bidding.Disk + running.Disk

	return usage, nil
}<|MERGE_RESOLUTION|>--- conflicted
+++ resolved
@@ -6,6 +6,7 @@
 	"sync"
 	"time"
 
+	"github.com/filecoin-project/bacalhau/pkg/capacitymanager"
 	"github.com/filecoin-project/bacalhau/pkg/executor"
 	"github.com/filecoin-project/bacalhau/pkg/logger"
 	"github.com/filecoin-project/bacalhau/pkg/resourceusage"
@@ -26,18 +27,10 @@
 	// this contains things like data locality and per
 	// job resource limits
 	JobSelectionPolicy JobSelectionPolicy
-	// the total amount of CPU and RAM we want to
-	// give to running bacalhau jobs
-	TotalResourceLimit resourceusage.ResourceUsageConfig
-	// limit the max CPU / Memory usage for any single job
-	JobResourceLimit resourceusage.ResourceUsageConfig
-	// if a job does not state how much CPU or Memory is used
-	// what values should we assume?
-	DefaultJobResourceRequirements resourceusage.ResourceUsageConfig
-}
-
-type TransientJobState struct {
-	DiskSpaceRequired uint64
+
+	// configure the resource capacity we are allowing for
+	// this compute node
+	CapacityManagerConfig capacitymanager.Config
 }
 
 type ComputeNode struct {
@@ -47,59 +40,11 @@
 	// The configuration used to create this compute node.
 	config ComputeNodeConfig // nolint:gocritic
 
-<<<<<<< HEAD
-	// jobs we are currently bidding on
-	// this is "potential" usage because accepted bids
-	// will start coming in (which turns a BiddingJob into a RunningJob)
-	// so when we ask "how much capacity are we using"
-	// we need to sum "RunningJobs" and a coeffcieint of "BiddingJobs"
-	// the coefficient represents how much we over promise our capacity
-	// based on bids not being accepted
-	// TODO: replace all of this with a proper state machine implmentation
-	// that is based on a data store
-	// https://github.com/filecoin-project/bacalhau/issues/327
-	BiddingJobs map[string]*executor.Job
-
-	// jobs that are currently running in their executor
-	// any jobs here will not be present in the selected job queue
-	RunningJobs map[string]*executor.Job
-=======
-	// Components supported by this compute node:
-	transport   transport.Transport
-	executors   map[executor.EngineType]executor.Executor
-	verifiers   map[verifier.VerifierType]verifier.Verifier
-	componentMu sync.Mutex
->>>>>>> db103119
-
-	// A map of jobs the compute node has decided to bid on according to
-	// the JobSelectionPolicy, but which have not yet been accepted by the
-	// requester node that initated the job.
-	selectedJobs   map[string]*executor.Job
-	selectedJobsMu sync.Mutex
-
-	// A map of jobs that are currently being executed by the compute node.
-	runningJobs   map[string]*executor.Job
-	runningJobsMu sync.Mutex
-
-	// both of these are is either what the physical CPU / memory values are
-	// or the user defined limits from the config
-	// if the user defined limits are more than the actual physical
-	// amounts we will get an error
-	// if job resource limit is more than total resource limit
-	// then we will error (in the case both values are supplied)
-<<<<<<< HEAD
-	TotalResourceLimit             resourceusage.ResourceUsageData
-	JobResourceLimit               resourceusage.ResourceUsageData
-	DefaultJobResourceRequirements resourceusage.ResourceUsageData
-
-	// keep a local cache of job disk space requirements
-	// TODO: we really need https://github.com/filecoin-project/bacalhau/issues/327
-	TransientJobStateMap map[string]*TransientJobState
-=======
-	resourceLimitsTotal      resourceusage.ResourceUsageData
-	resourceLimitsJob        resourceusage.ResourceUsageData
-	resourceLimitsJobDefault resourceusage.ResourceUsageData
->>>>>>> db103119
+	transport       transport.Transport
+	executors       map[executor.EngineType]executor.Executor
+	verifiers       map[verifier.VerifierType]verifier.Verifier
+	capacityManager *capacitymanager.CapacityManager
+	componentMu     sync.Mutex
 }
 
 func NewDefaultComputeNodeConfig() ComputeNodeConfig {
@@ -139,117 +84,18 @@
 		return nil, err
 	}
 
-	// assign the default config values
-	useConfig := config
-
-	// if we've not been given a default job resource limit
-	// then let's use some sensible defaults (which are low on purpose)
-	if useConfig.DefaultJobResourceRequirements.CPU == "" {
-		useConfig.DefaultJobResourceRequirements.CPU = DefaultJobCPU
-	}
-
-	if useConfig.DefaultJobResourceRequirements.Memory == "" {
-		useConfig.DefaultJobResourceRequirements.Memory = DefaultJobMemory
-	}
-
-	totalResourceLimit, err := resourceusage.GetSystemResources(useConfig.TotalResourceLimit)
+	capacityManager, err := capacitymanager.NewCapacityManager(config.CapacityManagerConfig)
 	if err != nil {
 		return nil, err
 	}
 
-	// this is the per job resource limit - i.e. no job can use more than this
-	// if no values are given - then we will use the system available resources
-	jobResourceLimit := resourceusage.ParseResourceUsageConfig(useConfig.JobResourceLimit)
-
-	// the default value for how much CPU / RAM one job says it needs
-	// this is for when a job is submitted with no values for CPU & RAM
-	// we will assign these values to it
-	defaultJobResourceRequirements := resourceusage.ParseResourceUsageConfig(useConfig.DefaultJobResourceRequirements)
-
-	// if we don't have a limit on job size
-	// then let's use the total resources we have on the system
-	if jobResourceLimit.CPU <= 0 {
-		jobResourceLimit.CPU = totalResourceLimit.CPU
-	}
-
-	if jobResourceLimit.Memory <= 0 {
-		jobResourceLimit.Memory = totalResourceLimit.Memory
-	}
-
-	if jobResourceLimit.Disk <= 0 {
-		jobResourceLimit.Disk = totalResourceLimit.Disk
-	}
-
-	// we can't have one job that uses more than we have
-	if jobResourceLimit.CPU > totalResourceLimit.CPU {
-		return nil, fmt.Errorf("job resource limit CPU %f is greater than total system limit %f",
-			jobResourceLimit.CPU, totalResourceLimit.CPU,
-		)
-	}
-
-	if jobResourceLimit.Memory > totalResourceLimit.Memory {
-		return nil, fmt.Errorf(
-			"job resource limit memory %d is greater than total system limit %d",
-			jobResourceLimit.Memory, totalResourceLimit.Memory,
-		)
-	}
-
-	if jobResourceLimit.Disk > totalResourceLimit.Disk {
-		return nil, fmt.Errorf(
-			"job resource limit disk %d is greater than total system limit %d",
-			jobResourceLimit.Disk, totalResourceLimit.Disk,
-		)
-	}
-
-	// the default for job requirements can't be more than our job limit
-	// or we'll never accept any jobs and so this is classed as a config error
-	if defaultJobResourceRequirements.CPU > jobResourceLimit.CPU {
-		return nil, fmt.Errorf(
-			"default job resource CPU %f is greater than limit %f",
-			defaultJobResourceRequirements.CPU, jobResourceLimit.CPU,
-		)
-	}
-
-	if defaultJobResourceRequirements.Memory > jobResourceLimit.Memory {
-		return nil, fmt.Errorf(
-			"default job resource Memory %d is greater than limit %d",
-			defaultJobResourceRequirements.Memory, jobResourceLimit.Memory,
-		)
-	}
-
-	if defaultJobResourceRequirements.Disk > jobResourceLimit.Disk {
-		return nil, fmt.Errorf(
-			"default job resource Disk %d is greater than limit %d",
-			defaultJobResourceRequirements.Disk, jobResourceLimit.Disk,
-		)
-	}
-
 	computeNode := &ComputeNode{
-<<<<<<< HEAD
-		NodeID:                         nodeID,
-		Transport:                      t,
-		Verifiers:                      verifiers,
-		Executors:                      executors,
-		Config:                         useConfig,
-		TotalResourceLimit:             totalResourceLimit,
-		JobResourceLimit:               jobResourceLimit,
-		DefaultJobResourceRequirements: defaultJobResourceRequirements,
-		RunningJobs:                    map[string]*executor.Job{},
-		BiddingJobs:                    map[string]*executor.Job{},
-		SelectedJobQueue:               []*executor.Job{},
-		TransientJobStateMap:           map[string]*TransientJobState{},
-=======
-		id:                       nodeID,
-		transport:                t,
-		verifiers:                verifiers,
-		executors:                executors,
-		config:                   useConfig,
-		resourceLimitsTotal:      totalResourceLimit,
-		resourceLimitsJob:        jobResourceLimit,
-		resourceLimitsJobDefault: defaultJobResourceRequirements,
-		runningJobs:              map[string]*executor.Job{},
-		selectedJobs:             map[string]*executor.Job{},
->>>>>>> db103119
+		id:              nodeID,
+		config:          config,
+		transport:       t,
+		executors:       executors,
+		verifiers:       verifiers,
+		capacityManager: capacityManager,
 	}
 
 	return computeNode, nil
@@ -262,21 +108,14 @@
 */
 
 func (node *ComputeNode) controlLoopSetup(cm *system.CleanupManager) {
-<<<<<<< HEAD
 	// this won't hurt our throughput becauase we are calling
 	// controlLoopBidOnJobs right away as soon as a created event is
 	// seen or a job has finished
 	ticker := time.NewTicker(time.Second * ControlLoopIntervalSeconds)
 	ctx, cancelFunction := context.WithCancel(context.Background())
-=======
-	// run our control loop every second
-	// TODO: decide how often to run this control loop - perhaps make that configurable?
-	ticker := time.NewTicker(time.Second * 1)
-	ctx, cancel := context.WithCancel(context.Background())
->>>>>>> db103119
 
 	cm.RegisterCallback(func() error {
-		cancel()
+		cancelFunction()
 		return nil
 	})
 
@@ -299,58 +138,27 @@
 //   * add each bid on job to the "projected resources"
 //   * repeat until project resources >= total resources or no more jobs in queue
 func (node *ComputeNode) controlLoopBidOnJobs() {
-<<<<<<< HEAD
-	activeJobResourceUsage, err := node.getTotalJobResourceUsage()
-	if err != nil {
-		log.Warn().Msgf("Error getTotalJobResourceUsage: %s", err)
-		return
-	}
-	remainingJobResources := resourceusage.ResourceUsageData{
-		CPU:    node.TotalResourceLimit.CPU - activeJobResourceUsage.CPU,
-		Memory: node.TotalResourceLimit.Memory - activeJobResourceUsage.Memory,
-		Disk:   node.TotalResourceLimit.Disk - activeJobResourceUsage.Disk,
-	}
-
-	for _, queuedJob := range node.SelectedJobQueue {
-		// see if we have enough free resources to run this job
-		jobRequirements := node.getJobResourceRequirements(queuedJob.ID, queuedJob.Spec)
-
-		if resourceusage.CheckResourceRequirements(jobRequirements, remainingJobResources) {
-			err := node.BidOnJob(context.Background(), queuedJob)
-=======
-	usedResources := node.getUsedResources()
-	remainingResources := resourceusage.ResourceUsageData{
-		CPU:    node.resourceLimitsTotal.CPU - usedResources.CPU,
-		Memory: node.resourceLimitsTotal.Memory - usedResources.Memory,
-	}
-
-	node.selectedJobsMu.Lock()
-	defer node.selectedJobsMu.Unlock()
-
-	var toDelete []string
-	for id, job := range node.selectedJobs {
-		requirements := node.getJobResourceRequirements(job.Spec.Resources)
-
-		if resourceusage.CheckResourceRequirements(requirements, remainingResources) {
-			remainingResources.CPU -= requirements.CPU
-			remainingResources.Memory -= requirements.Memory
-
-			err := node.BidOnJob(context.Background(), job)
->>>>>>> db103119
-			if err != nil {
-				log.Warn().Msgf("Error bidding on job %s: %s", id, err)
-				continue
-			} else {
-				toDelete = append(toDelete, id)
-			}
-			remainingJobResources.CPU -= jobRequirements.CPU
-			remainingJobResources.Memory -= jobRequirements.Memory
-			remainingJobResources.Disk -= jobRequirements.Disk
+	bidJobIds := node.capacityManager.GetNextItems()
+	for _, id := range bidJobIds {
+		job, err := node.transport.Get(context.Background(), id)
+		if err != nil {
+			node.capacityManager.Remove(id)
+			continue
 		}
-	}
-
-	for _, id := range toDelete {
-		delete(node.selectedJobs, id)
+		err = node.BidOnJob(context.Background(), job)
+		if err != nil {
+			node.capacityManager.Remove(job.ID)
+			continue
+		}
+
+		// we did not get an error from the transport
+		// so let's assume that our bid is out there
+		// now we reserve space on this node for this job
+		err = node.capacityManager.MoveToActive(job.ID)
+		if err != nil {
+			node.capacityManager.Remove(job.ID)
+			continue
+		}
 	}
 }
 
@@ -387,18 +195,8 @@
 	// Increment the number of jobs seen by this compute node:
 	jobsReceived.With(prometheus.Labels{"node_id": node.id}).Inc()
 
-	diskSpace, err := node.getJobDiskspaceRequirements(job.Spec)
-	if err != nil {
-		log.Error().Msgf("error getting job disk space requirements: %v", err)
-		return
-	}
-
-	node.TransientJobStateMap[job.ID] = &TransientJobState{
-		DiskSpaceRequired: diskSpace,
-	}
-
 	// A new job has arrived - decide if we want to bid on it:
-	ok, err := node.SelectJob(ctx, JobSelectionPolicyProbeData{
+	selected, processedRequirements, err := node.SelectJob(ctx, JobSelectionPolicyProbeData{
 		NodeID: node.id,
 		JobID:  jobEvent.JobID,
 		Spec:   jobEvent.JobSpec,
@@ -408,12 +206,9 @@
 		return
 	}
 
-	if ok {
-		node.addSelectedJob(job)
+	if selected {
+		node.capacityManager.AddToBacklog(job.ID, processedRequirements)
 		node.controlLoopBidOnJobs()
-	} else {
-		log.Debug().Msgf("Compute node %s skipped bidding on: %+v",
-			node.id, jobEvent.JobSpec)
 	}
 }
 
@@ -424,16 +219,9 @@
 */
 func (node *ComputeNode) subscriptionEventBidAccepted(ctx context.Context, jobEvent *executor.JobEvent, job *executor.Job) {
 	var span trace.Span
+
 	// we only care if the accepted bid is for us
 	if jobEvent.NodeID != node.id {
-		return
-	}
-
-	// TODO: what if we have started and finished the job quicker than the libp2p
-	// message came back - we need to know "have I already completed this job?"
-	_, ok := node.runningJobs[job.ID]
-	if ok {
-		log.Debug().Msgf("Already running job so ignore: %s", job.ID)
 		return
 	}
 
@@ -506,15 +294,8 @@
 
 */
 func (node *ComputeNode) subscriptionEventBidRejected(ctx context.Context, jobEvent *executor.JobEvent, job *executor.Job) {
-<<<<<<< HEAD
-	node.removeSelectedJob(job.ID)
+	node.capacityManager.Remove(job.ID)
 	node.controlLoopBidOnJobs()
-=======
-	node.selectedJobsMu.Lock()
-	defer node.selectedJobsMu.Unlock()
-
-	delete(node.selectedJobs, job.ID)
->>>>>>> db103119
 }
 
 /*
@@ -523,48 +304,71 @@
 
 */
 // ask the job selection policy if we would consider running this job
-func (node *ComputeNode) SelectJob(ctx context.Context, data JobSelectionPolicyProbeData) (bool, error) {
+// we return the processed resourceusage.ResourceUsageData for the job
+func (node *ComputeNode) SelectJob(ctx context.Context, data JobSelectionPolicyProbeData) (bool, resourceusage.ResourceUsageData, error) {
+	requirements := resourceusage.ResourceUsageData{}
 	if data.Spec == nil {
-		return false, fmt.Errorf("job spec is nil")
+		return false, requirements, fmt.Errorf("job spec is nil")
 	}
 
 	// check that we have the executor and it's installed
 	e, err := node.getExecutor(ctx, data.Spec.Engine)
 	if err != nil {
-		return false, err
+		return false, requirements, fmt.Errorf("getExecutor: %v", err)
 	}
 
 	// check that we have the verifier and it's installed
 	_, err = node.getVerifier(ctx, data.Spec.Verifier)
 	if err != nil {
-		return false, err
-	}
-
-	// get the resource requirements for the job
-	// this takes into accounts the defaults if the job itself didn't have any requirements
-	jobResourceRequirements := node.getJobResourceRequirements(data.JobID, data.Spec)
-
-	// reject a job that would use more CPU than we would allow
-	jobPassesResourceCheck := resourceusage.CheckResourceRequirements(jobResourceRequirements, node.resourceLimitsJob)
-
-	if !jobPassesResourceCheck {
-		log.Info().Msgf(
-			"Job is more than allowed resource usage - rejecting job: job: %+v, limit: %+v",
-			jobResourceRequirements, node.resourceLimitsJob,
-		)
-		return false, nil
+		return false, requirements, fmt.Errorf("getVerifier: %v", err)
+	}
+
+	// caculate resource requirements for this job
+	// this is just parsing strings to ints
+	requirements = resourceusage.ParseResourceUsageConfig(data.Spec.Resources)
+
+	// calculate the disk space we would require if we ran this job
+	// this is asking the executor for GetVolumeSize
+	diskSpace, err := node.getJobDiskspaceRequirements(ctx, data.Spec)
+	if err != nil {
+		return false, requirements, fmt.Errorf("error getting job disk space requirements: %v", err)
+	}
+
+	// update the job requirements disk space with what we calculated
+	requirements.Disk = diskSpace
+
+	withinCapacityLimits, processedRequirements := node.capacityManager.FilterRequirements(requirements)
+
+	if !withinCapacityLimits {
+		log.Debug().Msgf("Compute node %s skipped bidding on job because resource requirements were too much: %+v",
+			node.id, data.Spec)
+		return false, processedRequirements, nil
 	}
 
 	// decide if we want to take on the job based on
 	// our selection policy
-	return ApplyJobSelectionPolicy(
+	acceptedByPolicy, err := ApplyJobSelectionPolicy(
 		ctx,
 		node.config.JobSelectionPolicy,
 		e,
 		data,
 	)
-}
-
+
+	if err != nil {
+		return false, processedRequirements, fmt.Errorf("error selecting job by policy: %v", err)
+	}
+
+	if !acceptedByPolicy {
+		log.Debug().Msgf("Compute node %s skipped bidding on job because policy did not pass: %+v",
+			node.id, data.Spec)
+		return false, processedRequirements, nil
+	}
+
+	return true, processedRequirements, nil
+}
+
+// by bidding on a job - we are moving it from "backlog" to "active"
+// in the capacity manager
 func (node *ComputeNode) BidOnJob(ctx context.Context, job *executor.Job) error {
 	// TODO: Why do we have two different kinds of loggers?
 	logger.LogJobEvent(logger.JobEvent{
@@ -575,22 +379,7 @@
 
 	log.Debug().Msgf("compute node %s bidding on: %+v", node.id, job.Spec)
 
-<<<<<<< HEAD
-	err := node.Transport.BidJob(ctx, job.ID)
-
-	if err != nil {
-		return err
-	}
-
-	// bid on this job
-	node.removeSelectedJob(job.ID)
-	node.addBiddingJob(job)
-
-	return nil
-=======
-	// TODO: Check result of bid job
 	return node.transport.BidJob(ctx, job.ID)
->>>>>>> db103119
 }
 
 /*
@@ -599,6 +388,13 @@
 
 */
 func (node *ComputeNode) RunJob(ctx context.Context, job *executor.Job) (string, error) {
+
+	// whatever happens here (either completion or error)
+	// we will want to free up the capacity manager from this job
+	defer func() {
+		node.capacityManager.Remove(job.ID)
+	}()
+
 	if job.Spec == nil {
 		return "", fmt.Errorf("job spec is nil")
 	}
@@ -606,17 +402,8 @@
 	// check that we have the executor to run this job
 	e, err := node.getExecutor(ctx, job.Spec.Engine)
 	if err != nil {
-		node.removeBiddingJob(job)
 		return "", err
 	}
-
-	node.removeBiddingJob(job)
-	node.addRunningJob(job)
-
-	defer func() {
-		node.removeRunningJob(job)
-		node.controlLoopBidOnJobs()
-	}()
 
 	result, err := e.RunJob(ctx, job)
 	if err != nil {
@@ -680,133 +467,140 @@
 	)
 }
 
-func (node *ComputeNode) addSelectedJob(job *executor.Job) {
-	node.selectedJobsMu.Lock()
-	defer node.selectedJobsMu.Unlock()
-
-	node.selectedJobs[job.ID] = job
-}
-
-<<<<<<< HEAD
-var biddingJobMutex sync.Mutex
-
-func (node *ComputeNode) addBiddingJob(job *executor.Job) {
-	biddingJobMutex.Lock()
-	defer biddingJobMutex.Unlock()
-	node.BiddingJobs[job.ID] = job
-}
-
-func (node *ComputeNode) removeBiddingJob(job *executor.Job) {
-	biddingJobMutex.Lock()
-	defer biddingJobMutex.Unlock()
-	delete(node.BiddingJobs, job.ID)
-}
-
-var runningJobMutex sync.Mutex
-
-=======
->>>>>>> db103119
-func (node *ComputeNode) addRunningJob(job *executor.Job) {
-	node.runningJobsMu.Lock()
-	defer node.runningJobsMu.Unlock()
-
-	node.runningJobs[job.ID] = job
-}
-
-func (node *ComputeNode) removeRunningJob(job *executor.Job) {
-<<<<<<< HEAD
-	runningJobMutex.Lock()
-	defer runningJobMutex.Unlock()
-	delete(node.RunningJobs, job.ID)
-	delete(node.TransientJobStateMap, job.ID)
-}
-
-// TODO: we could do this in parallel
-func (node *ComputeNode) getJobDiskspaceRequirements(spec *executor.JobSpec) (uint64, error) {
+func (node *ComputeNode) getJobDiskspaceRequirements(ctx context.Context, spec *executor.JobSpec) (uint64, error) {
 	e, err := node.getExecutor(context.Background(), spec.Engine)
 	if err != nil {
 		return 0, err
-=======
-	node.runningJobsMu.Lock()
-	defer node.runningJobsMu.Unlock()
-
-	delete(node.runningJobs, job.ID)
-}
-
-// add up all the resources being used by all the jobs currently running
-func (node *ComputeNode) getUsedResources() resourceusage.ResourceUsageData {
-	node.runningJobsMu.Lock()
-	defer node.runningJobsMu.Unlock()
-
-	var cpu float64
-	var memory uint64
-	for _, job := range node.runningJobs {
-		cpu += resourceusage.ConvertCPUString(job.Spec.Resources.CPU)
-		memory += resourceusage.ConvertMemoryString(job.Spec.Resources.Memory)
->>>>>>> db103119
-	}
+	}
+
 	var total uint64 = 0
-	for _, volume := range spec.Inputs {
-		size, err := e.GetVolumeSize(context.Background(), volume)
+
+	for _, input := range spec.Inputs {
+		volumeSize, err := e.GetVolumeSize(ctx, input)
 		if err != nil {
 			return 0, err
 		}
-		total += size
-	}
+		total += volumeSize
+	}
+
 	return total, nil
 }
 
-// get the limits for a single job
-// either using it's configured limits or the compute node default job limits
-// we calculate the disk space requirements for the job by asking the executor
-func (node *ComputeNode) getJobResourceRequirements(id string, spec *executor.JobSpec) resourceusage.ResourceUsageData {
-	data := resourceusage.ParseResourceUsageConfig(spec.Resources)
-	if data.CPU <= 0 {
-		data.CPU = node.resourceLimitsJobDefault.CPU
-	}
-	if data.Memory <= 0 {
-		data.Memory = node.resourceLimitsJobDefault.Memory
-	}
-
-	jobState, ok := node.TransientJobStateMap[id]
-
-	if ok {
-		data.Disk = jobState.DiskSpaceRequired
-	}
-
-	if data.Disk <= 0 {
-		data.Disk = node.DefaultJobResourceRequirements.Disk
-	}
-	return data
-}
-
-// given a map of jobs - return the total amount of resources used
-func (node *ComputeNode) getJobMapTotalResourceUsage(jobs map[string]*executor.Job) resourceusage.ResourceUsageData {
-	data := resourceusage.ResourceUsageData{}
-
-	for _, job := range jobs {
-		jobRequirements := node.getJobResourceRequirements(job.ID, job.Spec)
-		data.CPU += jobRequirements.CPU
-		data.Memory += jobRequirements.Memory
-		data.Disk += jobRequirements.Disk
-	}
-
-	return data
-}
-
-func (node *ComputeNode) getTotalJobResourceUsage() (resourceusage.ResourceUsageData, error) {
-	usage := resourceusage.ResourceUsageData{}
-	biddingJobMutex.Lock()
-	runningJobMutex.Lock()
-	defer biddingJobMutex.Unlock()
-	defer runningJobMutex.Unlock()
-
-	bidding := node.getJobMapTotalResourceUsage(node.BiddingJobs)
-	running := node.getJobMapTotalResourceUsage(node.RunningJobs)
-
-	usage.CPU = bidding.CPU + running.CPU
-	usage.Memory = bidding.Memory + running.Memory
-	usage.Disk = bidding.Disk + running.Disk
-
-	return usage, nil
-}+// func (node *ComputeNode) addSelectedJob(job *executor.Job) {
+// 	node.selectedJobsMu.Lock()
+// 	defer node.selectedJobsMu.Unlock()
+
+// 	node.selectedJobs[job.ID] = job
+// }
+
+// <<<<<<< HEAD
+// var biddingJobMutex sync.Mutex
+
+// func (node *ComputeNode) addBiddingJob(job *executor.Job) {
+// 	biddingJobMutex.Lock()
+// 	defer biddingJobMutex.Unlock()
+// 	node.BiddingJobs[job.ID] = job
+// }
+
+// func (node *ComputeNode) removeBiddingJob(job *executor.Job) {
+// 	biddingJobMutex.Lock()
+// 	defer biddingJobMutex.Unlock()
+// 	delete(node.BiddingJobs, job.ID)
+// }
+
+// var runningJobMutex sync.Mutex
+
+// =======
+// >>>>>>> main
+// func (node *ComputeNode) addRunningJob(job *executor.Job) {
+// 	node.runningJobsMu.Lock()
+// 	defer node.runningJobsMu.Unlock()
+
+// 	node.runningJobs[job.ID] = job
+// }
+
+// func (node *ComputeNode) removeRunningJob(job *executor.Job) {
+// <<<<<<< HEAD
+// 	runningJobMutex.Lock()
+// 	defer runningJobMutex.Unlock()
+// 	delete(node.RunningJobs, job.ID)
+// 	delete(node.TransientJobStateMap, job.ID)
+// }
+
+// // add up all the resources being used by all the jobs currently running
+// func (node *ComputeNode) getUsedResources() resourceusage.ResourceUsageData {
+// 	node.runningJobsMu.Lock()
+// 	defer node.runningJobsMu.Unlock()
+
+// 	var cpu float64
+// 	var memory uint64
+// 	for _, job := range node.runningJobs {
+// 		cpu += resourceusage.ConvertCPUString(job.Spec.Resources.CPU)
+// 		memory += resourceusage.ConvertMemoryString(job.Spec.Resources.Memory)
+// >>>>>>> main
+// 	}
+// 	var total uint64 = 0
+// 	for _, volume := range spec.Inputs {
+// 		size, err := e.GetVolumeSize(context.Background(), volume)
+// 		if err != nil {
+// 			return 0, err
+// 		}
+// 		total += size
+// 	}
+// 	return total, nil
+// }
+
+// // get the limits for a single job
+// // either using it's configured limits or the compute node default job limits
+// // we calculate the disk space requirements for the job by asking the executor
+// func (node *ComputeNode) getJobResourceRequirements(id string, spec *executor.JobSpec) resourceusage.ResourceUsageData {
+// 	data := resourceusage.ParseResourceUsageConfig(spec.Resources)
+// 	if data.CPU <= 0 {
+// 		data.CPU = node.resourceLimitsJobDefault.CPU
+// 	}
+// 	if data.Memory <= 0 {
+// 		data.Memory = node.resourceLimitsJobDefault.Memory
+// 	}
+
+// 	jobState, ok := node.TransientJobStateMap[id]
+
+// 	if ok {
+// 		data.Disk = jobState.DiskSpaceRequired
+// 	}
+
+// 	if data.Disk <= 0 {
+// 		data.Disk = node.DefaultJobResourceRequirements.Disk
+// 	}
+// 	return data
+// }
+
+// // given a map of jobs - return the total amount of resources used
+// func (node *ComputeNode) getJobMapTotalResourceUsage(jobs map[string]*executor.Job) resourceusage.ResourceUsageData {
+// 	data := resourceusage.ResourceUsageData{}
+
+// 	for _, job := range jobs {
+// 		jobRequirements := node.getJobResourceRequirements(job.ID, job.Spec)
+// 		data.CPU += jobRequirements.CPU
+// 		data.Memory += jobRequirements.Memory
+// 		data.Disk += jobRequirements.Disk
+// 	}
+
+// 	return data
+// }
+
+// func (node *ComputeNode) getResourceUsageActiveJobs() resourceusage.ResourceUsageData {
+// 	usage := resourceusage.ResourceUsageData{}
+// 	biddingJobMutex.Lock()
+// 	runningJobMutex.Lock()
+// 	defer biddingJobMutex.Unlock()
+// 	defer runningJobMutex.Unlock()
+
+// 	bidding := node.getJobMapTotalResourceUsage(node.BiddingJobs)
+// 	running := node.getJobMapTotalResourceUsage(node.RunningJobs)
+
+// 	usage.CPU = bidding.CPU + running.CPU
+// 	usage.Memory = bidding.Memory + running.Memory
+// 	usage.Disk = bidding.Disk + running.Disk
+
+// 	return usage
+// }