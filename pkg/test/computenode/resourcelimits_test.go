package computenode

import (
	"context"
	"fmt"
	"math/rand"
	"strconv"
	"strings"
	"testing"
	"time"

	sync "github.com/lukemarsden/golang-mutex-tracer"

	"github.com/davecgh/go-spew/spew"
	"github.com/filecoin-project/bacalhau/pkg/capacitymanager"
	"github.com/filecoin-project/bacalhau/pkg/computenode"
	"github.com/filecoin-project/bacalhau/pkg/controller"
	devstack "github.com/filecoin-project/bacalhau/pkg/devstack"
	noop_executor "github.com/filecoin-project/bacalhau/pkg/executor/noop"
	executor_util "github.com/filecoin-project/bacalhau/pkg/executor/util"
	"github.com/filecoin-project/bacalhau/pkg/job"
	"github.com/filecoin-project/bacalhau/pkg/localdb/inmemory"
	_ "github.com/filecoin-project/bacalhau/pkg/logger"
	"github.com/filecoin-project/bacalhau/pkg/model"
	publisher_util "github.com/filecoin-project/bacalhau/pkg/publisher/util"
	"github.com/filecoin-project/bacalhau/pkg/system"
	"github.com/filecoin-project/bacalhau/pkg/transport/inprocess"
	verifier_util "github.com/filecoin-project/bacalhau/pkg/verifier/util"
	"github.com/stretchr/testify/require"
	"github.com/stretchr/testify/suite"
)

type ComputeNodeResourceLimitsSuite struct {
	suite.Suite
}

// In order for 'go test' to run this suite, we need to create
// a normal test function and pass our suite to suite.Run
func TestComputeNodeResourceLimitsSuite(t *testing.T) {
	suite.Run(t, new(ComputeNodeResourceLimitsSuite))
}

// Before all suite
func (suite *ComputeNodeResourceLimitsSuite) SetupAllSuite() {

}

// Before each test
func (suite *ComputeNodeResourceLimitsSuite) SetupTest() {
	system.InitConfigForTesting(suite.T())
}

func (suite *ComputeNodeResourceLimitsSuite) TearDownTest() {
}

func (suite *ComputeNodeResourceLimitsSuite) TearDownAllSuite() {

}
func (suite *ComputeNodeResourceLimitsSuite) TestJobResourceLimits() {
	runTest := func(jobResources, jobResourceLimits, defaultJobResourceLimits model.ResourceUsageConfig, expectedResult bool) {
		computeNode, _, _, cm := SetupTestNoop(suite.T(), computenode.ComputeNodeConfig{
			CapacityManagerConfig: capacitymanager.Config{
				ResourceLimitJob:            jobResourceLimits,
				ResourceRequirementsDefault: defaultJobResourceLimits,
			},
		}, noop_executor.ExecutorConfig{})
		defer func() {
			// sleep here otherwise the compute node tries to register cleanup handlers too late
			time.Sleep(time.Millisecond * 10)
			cm.Cleanup()
		}()
		job := GetProbeData("")
		job.Spec.Resources = jobResources

		result, _, err := computeNode.SelectJob(context.Background(), job)
		require.NoError(suite.T(), err)

		require.Equal(suite.T(), expectedResult, result, fmt.Sprintf("the expcted result was %v, but got %v -- %+v vs %+v", expectedResult, result, jobResources, jobResourceLimits))
	}

	// the job is half the limit
	runTest(
		getResources("1", "500Mb", ""),
		getResources("2", "1Gb", ""),
		getResources("100m", "100Mb", ""),
		true,
	)

	// the job is on the limit
	runTest(
		getResources("1", "500Mb", ""),
		getResources("1", "500Mb", ""),
		getResources("100m", "100Mb", ""),
		true,
	)

	// the job is over the limit
	runTest(
		getResources("2", "1Gb", ""),
		getResources("1", "500Mb", ""),
		getResources("100m", "100Mb", ""),
		false,
	)

	// test with fractional CPU
	// the job is less than the limit
	runTest(
		getResources("250m", "200Mb", ""),
		getResources("1", "500Mb", ""),
		getResources("100m", "100Mb", ""),
		true,
	)

	// test when the limit is empty
	runTest(
		getResources("250m", "200Mb", ""),
		getResources("", "", ""),
		getResources("100m", "100Mb", ""),
		true,
	)

	// test when both is empty
	runTest(
		getResources("", "", ""),
		getResources("", "", ""),
		getResources("100m", "100Mb", ""),
		true,
	)

	runTest(
		getResources("", "", ""),
		getResources("250m", "200Mb", ""),
		getResources("100m", "100Mb", ""),
		true,
	)

	runTest(
		getResources("300m", "", ""),
		getResources("250m", "200Mb", ""),
		getResources("100m", "100Mb", ""),
		false,
	)

}

type SeenJobRecord struct {
	Id          string
	CurrentJobs int
	MaxJobs     int
	Start       int64
	End         int64
}

type TotalResourceTestCaseCheck struct {
	name    string
	handler func(seenJobs []SeenJobRecord) (bool, error)
}

type TotalResourceTestCase struct {
	// the total list of jobs to throw at the cluster all at the same time
	jobs        []model.ResourceUsageConfig
	totalLimits model.ResourceUsageConfig
	wait        TotalResourceTestCaseCheck
	checkers    []TotalResourceTestCaseCheck
}

func (suite *ComputeNodeResourceLimitsSuite) TestTotalResourceLimits() {

	// for this test we use the transport so the compute_node is calling
	// the executor in a go-routine and we can test what jobs
	// look like over time - this test leave each job running for X seconds
	// and consuming Y resources
	// we will have set a total amount of resources on the compute_node
	// and we want to see that the following things are true:
	//
	//  * all jobs ran eventually (because there is no per job limit and no one job is bigger than the total limit)
	//  * at no time - the total job resource usage exceeds the configured total
	//  * we submit all the jobs at the same time so we prove that compute_nodes "back bid"
	//    * i.e. a job that was seen 20 seconds ago we now have space to run so let's bid on it now
	//
	runTest := func(
		testCase TotalResourceTestCase,
	) {

		epochSeconds := time.Now().Unix()

		seenJobs := []SeenJobRecord{}
		var seenJobsMutex sync.Mutex
		seenJobsMutex.EnableTracerWithOpts(sync.Opts{
			Threshold: 10 * time.Millisecond,
			Id:        "TestTotalResourceLimits.seenJobsMutex",
		})

		addSeenJob := func(job SeenJobRecord) {
			seenJobsMutex.Lock()
			defer seenJobsMutex.Unlock()
			seenJobs = append(seenJobs, job)
		}

		currentJobCount := 0
		maxJobCount := 0

		// our function that will "execute the job"
		// record time stamps of start and end
		// sleep for a bit to simulate real work happening
		jobHandler := func(ctx context.Context, shard model.JobShard, resultsDir string) error {
			currentJobCount++
			if currentJobCount > maxJobCount {
				maxJobCount = currentJobCount
			}
			seenJob := SeenJobRecord{
				Id:          shard.Job.ID,
				Start:       time.Now().Unix() - epochSeconds,
				CurrentJobs: currentJobCount,
				MaxJobs:     maxJobCount,
			}
			time.Sleep(time.Second * 1)
			currentJobCount--
			seenJob.End = time.Now().Unix() - epochSeconds
			addSeenJob(seenJob)
			return nil
		}

		getVolumeSizeHandler := func(ctx context.Context, volume model.StorageSpec) (uint64, error) {
			return capacitymanager.ConvertMemoryString(volume.Cid), nil
		}

		_, _, ctrl, cm := SetupTestNoop(
			suite.T(),
			computenode.ComputeNodeConfig{
				CapacityManagerConfig: capacitymanager.Config{
					ResourceLimitTotal: testCase.totalLimits,
				},
			},

			noop_executor.ExecutorConfig{

				ExternalHooks: noop_executor.ExecutorConfigExternalHooks{
					JobHandler:    jobHandler,
					GetVolumeSize: getVolumeSizeHandler,
				},
			},
		)
		defer cm.Cleanup()

		for _, jobResources := range testCase.jobs {

			// what the job is doesn't matter - it will only end up
			jobSpec, jobDeal, err := job.ConstructDockerJob(
				model.EngineNoop,
				model.VerifierNoop,
				model.PublisherNoop,
				jobResources.CPU,
				jobResources.Memory,
				"0", // zero GPU for now
				[]string{},
				// pass the disk requirement of the job resources into the volume
				// name so it can be returned from the GetVolumeSize function
				[]string{
					fmt.Sprintf("%s:testvolumesize", jobResources.Disk),
				},
				[]string{},
				[]string{},
				[]string{},
				"",
<<<<<<< HEAD
				1,
				0,
=======
				1, // concurrency
				0, // confidence
>>>>>>> d99f401e
				[]string{},
				"",
				"", // sharding base path
				"", // sharding glob pattern
				1,  // sharding batch size
				true,
			)

			require.NoError(suite.T(), err)
			_, err = ctrl.SubmitJob(context.Background(), model.JobCreatePayload{
				ClientID: "123",
				Spec:     *jobSpec,
				Deal:     *jobDeal,
			})
			require.NoError(suite.T(), err)

			// sleep a bit here to simulate jobs being sumbmitted over time
			time.Sleep((10 + time.Duration(rand.Intn(10))) * time.Millisecond)
		}

		// wait for all the jobs to have completed
		// we can check the seenJobs because that is easier
		waiter := &system.FunctionWaiter{
			Name:        "wait for jobs",
			MaxAttempts: 1000,
			Delay:       time.Second * 1,
			Handler: func() (bool, error) {
				return testCase.wait.handler(seenJobs)
			},
		}

		err := waiter.Wait()
		require.NoError(suite.T(), err, fmt.Sprintf("there was an error in the wait function: %s", testCase.wait.name))

		if err != nil {
			fmt.Printf("error waiting for jobs to have been seen\n")
			spew.Dump(seenJobs)
		}

		checkOk := true
		failingCheckMessage := ""

		for _, checker := range testCase.checkers {
			innerCheck, err := checker.handler(seenJobs)
			errorMessage := ""
			if err != nil {
				errorMessage = fmt.Sprintf("there was an error in the check function: %s %s", checker.name, err.Error())
			}
			require.NoError(suite.T(), err, errorMessage)
			if !innerCheck {
				checkOk = false
				failingCheckMessage = fmt.Sprintf("there was an fail in the check function: %s", checker.name)
			}
		}

		require.True(suite.T(), checkOk, failingCheckMessage)

		if !checkOk {
			fmt.Printf("error checking results on seen jobs\n")
			spew.Dump(seenJobs)
		}
	}

	waitUntilSeenAllJobs := func(expected int) TotalResourceTestCaseCheck {
		return TotalResourceTestCaseCheck{
			name: fmt.Sprintf("waitUntilSeenAllJobs: %d", expected),
			handler: func(seenJobs []SeenJobRecord) (bool, error) {
				return len(seenJobs) >= expected, nil
			},
		}
	}

	checkMaxJobs := func(max int) TotalResourceTestCaseCheck {
		return TotalResourceTestCaseCheck{
			name: fmt.Sprintf("checkMaxJobs: %d", max),
			handler: func(seenJobs []SeenJobRecord) (bool, error) {
				seenMax := 0
				for _, seenJob := range seenJobs {
					if seenJob.MaxJobs > seenMax {
						seenMax = seenJob.MaxJobs
					}
				}
				return seenMax <= max, nil
			},
		}
	}

	// 2 jobs at a time
	// we should end up with 2 groups of 2 in terms of timing
	// and the highest number of jobs at one time should be 2
	runTest(
		TotalResourceTestCase{
			jobs: getResourcesArray([][]string{
				{"1", "500Mb", ""},
				{"1", "500Mb", ""},
				{"1", "500Mb", ""},
				{"1", "500Mb", ""},
			}),
			totalLimits: getResources("2", "1Gb", "1Gb"),
			wait:        waitUntilSeenAllJobs(4),
			checkers: []TotalResourceTestCaseCheck{
				// there should only have ever been 2 jobs at one time
				checkMaxJobs(2),
			},
		},
	)

	// test disk space
	// we have a 1Gb disk
	// and 2 jobs each with 900Mb disk space requirements
	// we should only see 1 job at a time
	runTest(
		TotalResourceTestCase{
			jobs: getResourcesArray([][]string{
				{"100m", "100Mb", "600Mb"},
				{"100m", "100Mb", "600Mb"},
			}),
			totalLimits: getResources("2", "1Gb", "1Gb"),
			wait:        waitUntilSeenAllJobs(2),
			checkers: []TotalResourceTestCaseCheck{
				// there should only have ever been 1 job at one time
				checkMaxJobs(1),
			},
		},
	)

}

func (suite *ComputeNodeResourceLimitsSuite) TestDockerResourceLimitsCPU() {

	CPU_LIMIT := "100m"

	computeNode, _, cm := SetupTestDockerIpfs(suite.T(), computenode.NewDefaultComputeNodeConfig())
	defer cm.Cleanup()

	// this will give us a numerator and denominator that should end up at the
	// same 0.1 value that 100m means
	// https://access.redhat.com/documentation/en-us/red_hat_enterprise_linux/8/html/managing_monitoring_and_updating_the_kernel/using-cgroups-v2-to-control-distribution-of-cpu-time-for-applications_managing-monitoring-and-updating-the-kernel#proc_controlling-distribution-of-cpu-time-for-applications-by-adjusting-cpu-bandwidth_using-cgroups-v2-to-control-distribution-of-cpu-time-for-applications
	result := RunJobGetStdout(suite.T(), computeNode, model.JobSpec{
		Engine:   model.EngineDocker,
		Verifier: model.VerifierNoop,
		Resources: model.ResourceUsageConfig{
			CPU:    CPU_LIMIT,
			Memory: "100mb",
		},
		Docker: model.JobSpecDocker{
			Image: "ubuntu",
			Entrypoint: []string{
				"bash",
				"-c",
				"cat /sys/fs/cgroup/cpu.max",
			},
		},
	})

	values := strings.Fields(result)

	numerator, err := strconv.Atoi(values[0])
	require.NoError(suite.T(), err)

	denominator, err := strconv.Atoi(values[1])
	require.NoError(suite.T(), err)

	var containerCPU float64 = 0

	if denominator > 0 {
		containerCPU = float64(numerator) / float64(denominator)
	}

	require.Equal(suite.T(), capacitymanager.ConvertCPUString(CPU_LIMIT), containerCPU, "the container reported CPU does not equal the configured limit")
}

func (suite *ComputeNodeResourceLimitsSuite) TestDockerResourceLimitsMemory() {

	MEMORY_LIMIT := "100mb"

	computeNode, _, cm := SetupTestDockerIpfs(suite.T(), computenode.NewDefaultComputeNodeConfig())
	defer cm.Cleanup()

	result := RunJobGetStdout(suite.T(), computeNode, model.JobSpec{
		Engine:   model.EngineDocker,
		Verifier: model.VerifierNoop,
		Resources: model.ResourceUsageConfig{
			CPU:    "100m",
			Memory: MEMORY_LIMIT,
		},
		Docker: model.JobSpecDocker{
			Image: "ubuntu",
			Entrypoint: []string{
				"bash",
				"-c",
				"cat /sys/fs/cgroup/memory.max",
			},
		},
	})

	intVar, err := strconv.Atoi(strings.TrimSpace(result))
	require.NoError(suite.T(), err)
	require.Equal(suite.T(), capacitymanager.ConvertMemoryString(MEMORY_LIMIT), uint64(intVar), "the container reported memory does not equal the configured limit")
}

func (suite *ComputeNodeResourceLimitsSuite) TestDockerResourceLimitsDisk() {

	runTest := func(text, diskSize string, expected bool) {
		computeNode, ipfsStack, cm := SetupTestDockerIpfs(suite.T(), computenode.ComputeNodeConfig{
			CapacityManagerConfig: capacitymanager.Config{
				ResourceLimitTotal: model.ResourceUsageConfig{
					// so we have a compute node with 1 byte of disk space
					Disk: diskSize,
				},
			},
		})
		defer cm.Cleanup()

		cid, err := ipfsStack.AddTextToNodes(1, []byte(text))

		result, _, err := computeNode.SelectJob(context.Background(), computenode.JobSelectionPolicyProbeData{
			NodeID: "test",
			JobID:  "test",
			Spec: model.JobSpec{
				Engine:   model.EngineDocker,
				Verifier: model.VerifierNoop,
				Resources: model.ResourceUsageConfig{
					CPU:    "100m",
					Memory: "100mb",
					// we simulate having calculated the disk size here
					Disk: "6b",
				},
				Inputs: []model.StorageSpec{
					{
						Engine: model.StorageSourceIPFS,
						Cid:    cid,
						Path:   "/data/file.txt",
					},
				},
				Docker: model.JobSpecDocker{
					Image: "ubuntu",
					Entrypoint: []string{
						"bash",
						"-c",
						"/data/file.txt",
					},
				},
			},
		})

		require.NoError(suite.T(), err)
		require.Equal(suite.T(), expected, result)
	}

	runTest("hello from 1b test", "1b", false)
	runTest("hello from 1k test", "1k", true)

}

// how many bytes more does ipfs report the file than the actual content?
const IpfsMetadataSize = 8

func (suite *ComputeNodeResourceLimitsSuite) TestGetVolumeSize() {

	runTest := func(text string, expected uint64) {

		cm := system.NewCleanupManager()

		ipfsStack, err := devstack.NewDevStackIPFS(cm, 1)
		require.NoError(suite.T(), err)

		apiAddress := ipfsStack.Nodes[0].IpfsClient.APIAddress()
		transport, err := inprocess.NewInprocessTransport()
		require.NoError(suite.T(), err)

		datastore, err := inmemory.NewInMemoryDatastore()
		require.NoError(suite.T(), err)

		storageProviders, err := executor_util.NewStandardStorageProviders(cm, executor_util.StandardStorageProviderOptions{
			IPFSMultiaddress: apiAddress,
		})
		require.NoError(suite.T(), err)

		executors, err := executor_util.NewStandardExecutors(cm, executor_util.StandardExecutorOptions{
			DockerID: "devstacknode0",
			Storage: executor_util.StandardStorageProviderOptions{
				IPFSMultiaddress: apiAddress,
			},
		})

		require.NoError(suite.T(), err)

		ctrl, err := controller.NewController(cm, datastore, transport, storageProviders)
		require.NoError(suite.T(), err)

		verifiers, err := verifier_util.NewNoopVerifiers(
			cm,
			ctrl.GetStateResolver(),
		)
		require.NoError(suite.T(), err)

		publishers, err := publisher_util.NewNoopPublishers(
			cm,
			ctrl.GetStateResolver(),
		)
		require.NoError(suite.T(), err)

		_, err = computenode.NewComputeNode(
			cm,
			ctrl,
			executors,
			verifiers,
			publishers,
			computenode.ComputeNodeConfig{},
		)
		require.NoError(suite.T(), err)

		cid, err := ipfsStack.AddTextToNodes(1, []byte(text))
		require.NoError(suite.T(), err)

		executor := executors[model.EngineDocker]

		result, err := executor.GetVolumeSize(context.Background(), model.StorageSpec{
			Engine: model.StorageSourceIPFS,
			Cid:    cid,
			Path:   "/",
		})

		require.NoError(suite.T(), err)
		require.Equal(suite.T(), expected+IpfsMetadataSize, result)
	}

	runTest("hello from test volume size", 27)
	runTest("hello world", 11)

}<|MERGE_RESOLUTION|>--- conflicted
+++ resolved
@@ -263,13 +263,9 @@
 				[]string{},
 				[]string{},
 				"",
-<<<<<<< HEAD
-				1,
-				0,
-=======
 				1, // concurrency
 				0, // confidence
->>>>>>> d99f401e
+				0, // min bids
 				[]string{},
 				"",
 				"", // sharding base path
