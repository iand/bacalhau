--- conflicted
+++ resolved
@@ -74,15 +74,9 @@
 		Job:   job,
 		Index: 0,
 	}
-<<<<<<< HEAD
-	runnerOutput, err := computeNode.RunShardExecution(ctx, shard, tmpOutputDir)
-	require.NoError(s.T(), err)
-	require.Equal(s.T(), runnerOutput.Error, err)
-=======
 	runnerOutput, err := computeNode.RunShardExecution(ctx, shard, result)
 	require.NoError(suite.T(), err)
 	require.Empty(suite.T(), runnerOutput.ErrorMsg)
->>>>>>> f85099ec
 
 	stdoutPath := fmt.Sprintf("%s/stdout", tmpOutputDir)
 	require.FileExists(s.T(), stdoutPath, "The stdout file exists")
@@ -112,11 +106,6 @@
 		Index: 0,
 	}
 	runnerOutput, err := computeNode.RunShardExecution(ctx, shard, "")
-<<<<<<< HEAD
-	require.Error(s.T(), err)
-	require.Equal(s.T(), runnerOutput.Error, err)
-=======
 	require.Error(suite.T(), err)
 	require.Equal(suite.T(), runnerOutput.ErrorMsg, err.Error())
->>>>>>> f85099ec
 }