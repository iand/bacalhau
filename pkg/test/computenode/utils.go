package computenode

import (
	"context"
	"fmt"
	"io/ioutil"
	"os"
	"testing"

	"github.com/filecoin-project/bacalhau/pkg/computenode"
<<<<<<< HEAD
	"github.com/filecoin-project/bacalhau/pkg/executor"
	_ "github.com/filecoin-project/bacalhau/pkg/logger"
	"github.com/filecoin-project/bacalhau/pkg/storage"
	"github.com/filecoin-project/bacalhau/pkg/verifier"
	"github.com/stretchr/testify/require"
)

=======
	"github.com/filecoin-project/bacalhau/pkg/controller"
	devstack "github.com/filecoin-project/bacalhau/pkg/devstack"
	noop_executor "github.com/filecoin-project/bacalhau/pkg/executor/noop"
	executor_util "github.com/filecoin-project/bacalhau/pkg/executor/util"
	"github.com/filecoin-project/bacalhau/pkg/localdb/inmemory"
	_ "github.com/filecoin-project/bacalhau/pkg/logger"
	"github.com/filecoin-project/bacalhau/pkg/model"
	publisher_util "github.com/filecoin-project/bacalhau/pkg/publisher/util"
	"github.com/filecoin-project/bacalhau/pkg/requesternode"
	noop_storage "github.com/filecoin-project/bacalhau/pkg/storage/noop"
	"github.com/filecoin-project/bacalhau/pkg/system"
	"github.com/filecoin-project/bacalhau/pkg/transport/inprocess"
	verifier_util "github.com/filecoin-project/bacalhau/pkg/verifier/util"
	"github.com/stretchr/testify/require"
)

// setup a docker ipfs stack to run compute node tests against
func SetupTestDockerIpfs(
	t *testing.T,
	config computenode.ComputeNodeConfig, //nolint:gocritic
) (*computenode.ComputeNode, *devstack.DevStackIPFS, *system.CleanupManager) {
	cm := system.NewCleanupManager()

	ipfsStack, err := devstack.NewDevStackIPFS(cm, 1)
	require.NoError(t, err)

	apiAddress := ipfsStack.Nodes[0].IpfsClient.APIAddress()
	transport, err := inprocess.NewInprocessTransport()
	require.NoError(t, err)

	datastore, err := inmemory.NewInMemoryDatastore()
	require.NoError(t, err)

	ipfsID := ipfsStack.Nodes[0].IpfsNode.ID()

	storageProviders, err := executor_util.NewStandardStorageProviders(cm, executor_util.StandardStorageProviderOptions{
		IPFSMultiaddress: apiAddress,
	})
	require.NoError(t, err)
	executors, err := executor_util.NewStandardExecutors(
		cm,
		executor_util.StandardExecutorOptions{
			DockerID: fmt.Sprintf("devstacknode0-%s", ipfsID),
			Storage: executor_util.StandardStorageProviderOptions{
				IPFSMultiaddress: apiAddress,
			},
		},
	)
	require.NoError(t, err)

	ctrl, err := controller.NewController(cm, datastore, transport, storageProviders)
	require.NoError(t, err)

	verifiers, err := verifier_util.NewNoopVerifiers(
		cm,
		ctrl.GetStateResolver(),
	)
	require.NoError(t, err)

	publishers, err := publisher_util.NewIPFSPublishers(
		cm,
		ctrl.GetStateResolver(),
		apiAddress,
	)
	require.NoError(t, err)

	computeNode, err := computenode.NewComputeNode(
		cm,
		ctrl,
		executors,
		verifiers,
		publishers,
		config,
	)
	require.NoError(t, err)

	return computeNode, ipfsStack, cm
}

func SetupTestNoop(
	t *testing.T,
	//nolint:gocritic
	computeNodeconfig computenode.ComputeNodeConfig,
	noopExecutorConfig noop_executor.ExecutorConfig,
) (*computenode.ComputeNode, *requesternode.RequesterNode, *controller.Controller, *system.CleanupManager) {
	cm := system.NewCleanupManager()

	transport, err := inprocess.NewInprocessTransport()
	require.NoError(t, err)

	datastore, err := inmemory.NewInMemoryDatastore()
	require.NoError(t, err)

	executors, err := executor_util.NewNoopExecutors(cm, noopExecutorConfig)
	require.NoError(t, err)

	storageProviders, err := executor_util.NewNoopStorageProviders(cm, noop_storage.StorageConfig{})
	require.NoError(t, err)

	ctrl, err := controller.NewController(cm, datastore, transport, storageProviders)
	require.NoError(t, err)

	verifiers, err := verifier_util.NewNoopVerifiers(cm, ctrl.GetStateResolver())
	require.NoError(t, err)

	publishers, err := publisher_util.NewNoopPublishers(cm, ctrl.GetStateResolver())
	require.NoError(t, err)

	requestorNode, err := requesternode.NewRequesterNode(
		cm,
		ctrl,
		verifiers,
		requesternode.RequesterNodeConfig{},
	)
	require.NoError(t, err)

	computeNode, err := computenode.NewComputeNode(
		cm,
		ctrl,
		executors,
		verifiers,
		publishers,
		computeNodeconfig,
	)
	if err != nil {
		t.Fatal(err)
	}

	ctx := context.Background()
	err = ctrl.Start(ctx)
	if err != nil {
		t.Fatal(err)
	}
>>>>>>> d99f401e


func GetJobSpec(cid string) model.JobSpec {
	inputs := []model.StorageSpec{}
	if cid != "" {
		inputs = []model.StorageSpec{
			{
				Engine: model.StorageSourceIPFS,
				Cid:    cid,
				Path:   "/test_file.txt",
			},
		}
	}
	return model.JobSpec{
		Engine:   model.EngineDocker,
		Verifier: model.VerifierNoop,
		Docker: model.JobSpecDocker{
			Image: "ubuntu",
			Entrypoint: []string{
				"cat",
				"/test_file.txt",
			},
		},
		Inputs: inputs,
	}
}

func GetProbeData(cid string) computenode.JobSelectionPolicyProbeData {
	return computenode.JobSelectionPolicyProbeData{
		NodeID: "test",
		JobID:  "test",
		Spec:   GetJobSpec(cid),
	}
}

//nolint:unused,deadcode
func getResources(c, m, d string) model.ResourceUsageConfig {
	return model.ResourceUsageConfig{
		CPU:    c,
		Memory: m,
		Disk:   d,
	}
}

//nolint:unused,deadcode
func getResourcesArray(data [][]string) []model.ResourceUsageConfig {
	var res []model.ResourceUsageConfig
	for _, d := range data {
		res = append(res, getResources(d[0], d[1], d[2]))
	}
	return res
}

func RunJobGetStdout(
	t *testing.T,
	computeNode *computenode.ComputeNode,
	spec model.JobSpec,
) string {
	result, err := ioutil.TempDir("", "bacalhau-RunJobGetStdout")
	require.NoError(t, err)

	job := model.Job{
		ID:   "test",
		Spec: spec,
	}
	shard := model.JobShard{
		Job:   job,
		Index: 0,
	}
	err = computeNode.RunShardExecution(context.Background(), shard, result)
	require.NoError(t, err)

	stdoutPath := fmt.Sprintf("%s/stdout", result)
	require.DirExists(t, result, "The job result folder exists")
	require.FileExists(t, stdoutPath, "The stdout file exists")
	dat, err := os.ReadFile(stdoutPath)
	require.NoError(t, err)
	return string(dat)
}<|MERGE_RESOLUTION|>--- conflicted
+++ resolved
@@ -8,7 +8,6 @@
 	"testing"
 
 	"github.com/filecoin-project/bacalhau/pkg/computenode"
-<<<<<<< HEAD
 	"github.com/filecoin-project/bacalhau/pkg/executor"
 	_ "github.com/filecoin-project/bacalhau/pkg/logger"
 	"github.com/filecoin-project/bacalhau/pkg/storage"
@@ -16,141 +15,6 @@
 	"github.com/stretchr/testify/require"
 )
 
-=======
-	"github.com/filecoin-project/bacalhau/pkg/controller"
-	devstack "github.com/filecoin-project/bacalhau/pkg/devstack"
-	noop_executor "github.com/filecoin-project/bacalhau/pkg/executor/noop"
-	executor_util "github.com/filecoin-project/bacalhau/pkg/executor/util"
-	"github.com/filecoin-project/bacalhau/pkg/localdb/inmemory"
-	_ "github.com/filecoin-project/bacalhau/pkg/logger"
-	"github.com/filecoin-project/bacalhau/pkg/model"
-	publisher_util "github.com/filecoin-project/bacalhau/pkg/publisher/util"
-	"github.com/filecoin-project/bacalhau/pkg/requesternode"
-	noop_storage "github.com/filecoin-project/bacalhau/pkg/storage/noop"
-	"github.com/filecoin-project/bacalhau/pkg/system"
-	"github.com/filecoin-project/bacalhau/pkg/transport/inprocess"
-	verifier_util "github.com/filecoin-project/bacalhau/pkg/verifier/util"
-	"github.com/stretchr/testify/require"
-)
-
-// setup a docker ipfs stack to run compute node tests against
-func SetupTestDockerIpfs(
-	t *testing.T,
-	config computenode.ComputeNodeConfig, //nolint:gocritic
-) (*computenode.ComputeNode, *devstack.DevStackIPFS, *system.CleanupManager) {
-	cm := system.NewCleanupManager()
-
-	ipfsStack, err := devstack.NewDevStackIPFS(cm, 1)
-	require.NoError(t, err)
-
-	apiAddress := ipfsStack.Nodes[0].IpfsClient.APIAddress()
-	transport, err := inprocess.NewInprocessTransport()
-	require.NoError(t, err)
-
-	datastore, err := inmemory.NewInMemoryDatastore()
-	require.NoError(t, err)
-
-	ipfsID := ipfsStack.Nodes[0].IpfsNode.ID()
-
-	storageProviders, err := executor_util.NewStandardStorageProviders(cm, executor_util.StandardStorageProviderOptions{
-		IPFSMultiaddress: apiAddress,
-	})
-	require.NoError(t, err)
-	executors, err := executor_util.NewStandardExecutors(
-		cm,
-		executor_util.StandardExecutorOptions{
-			DockerID: fmt.Sprintf("devstacknode0-%s", ipfsID),
-			Storage: executor_util.StandardStorageProviderOptions{
-				IPFSMultiaddress: apiAddress,
-			},
-		},
-	)
-	require.NoError(t, err)
-
-	ctrl, err := controller.NewController(cm, datastore, transport, storageProviders)
-	require.NoError(t, err)
-
-	verifiers, err := verifier_util.NewNoopVerifiers(
-		cm,
-		ctrl.GetStateResolver(),
-	)
-	require.NoError(t, err)
-
-	publishers, err := publisher_util.NewIPFSPublishers(
-		cm,
-		ctrl.GetStateResolver(),
-		apiAddress,
-	)
-	require.NoError(t, err)
-
-	computeNode, err := computenode.NewComputeNode(
-		cm,
-		ctrl,
-		executors,
-		verifiers,
-		publishers,
-		config,
-	)
-	require.NoError(t, err)
-
-	return computeNode, ipfsStack, cm
-}
-
-func SetupTestNoop(
-	t *testing.T,
-	//nolint:gocritic
-	computeNodeconfig computenode.ComputeNodeConfig,
-	noopExecutorConfig noop_executor.ExecutorConfig,
-) (*computenode.ComputeNode, *requesternode.RequesterNode, *controller.Controller, *system.CleanupManager) {
-	cm := system.NewCleanupManager()
-
-	transport, err := inprocess.NewInprocessTransport()
-	require.NoError(t, err)
-
-	datastore, err := inmemory.NewInMemoryDatastore()
-	require.NoError(t, err)
-
-	executors, err := executor_util.NewNoopExecutors(cm, noopExecutorConfig)
-	require.NoError(t, err)
-
-	storageProviders, err := executor_util.NewNoopStorageProviders(cm, noop_storage.StorageConfig{})
-	require.NoError(t, err)
-
-	ctrl, err := controller.NewController(cm, datastore, transport, storageProviders)
-	require.NoError(t, err)
-
-	verifiers, err := verifier_util.NewNoopVerifiers(cm, ctrl.GetStateResolver())
-	require.NoError(t, err)
-
-	publishers, err := publisher_util.NewNoopPublishers(cm, ctrl.GetStateResolver())
-	require.NoError(t, err)
-
-	requestorNode, err := requesternode.NewRequesterNode(
-		cm,
-		ctrl,
-		verifiers,
-		requesternode.RequesterNodeConfig{},
-	)
-	require.NoError(t, err)
-
-	computeNode, err := computenode.NewComputeNode(
-		cm,
-		ctrl,
-		executors,
-		verifiers,
-		publishers,
-		computeNodeconfig,
-	)
-	if err != nil {
-		t.Fatal(err)
-	}
-
-	ctx := context.Background()
-	err = ctrl.Start(ctx)
-	if err != nil {
-		t.Fatal(err)
-	}
->>>>>>> d99f401e
 
 
 func GetJobSpec(cid string) model.JobSpec {
