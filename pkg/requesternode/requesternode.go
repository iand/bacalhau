--- conflicted
+++ resolved
@@ -128,7 +128,7 @@
 		bidCount := 0
 
 		for _, globalEvent := range globalEvents {
-			if globalEvent.EventName == executor.JobEventBid {
+			if globalEvent.EventName == model.JobEventBid {
 				// TODO: group by node_id, so that one node can't make multiple
 				// bids to increase the counter
 				bidCount += 1
@@ -136,12 +136,8 @@
 		}
 
 		for _, localEvent := range localEvents {
-<<<<<<< HEAD
 			threadLogger.Debug().Msgf("localEvent: %+v", localEvent)
-			if localEvent.EventName == executor.JobLocalEventBidAccepted {
-=======
 			if localEvent.EventName == model.JobLocalEventBidAccepted {
->>>>>>> d99f401e
 				assignedNodesForShard, ok := assignedNodes[localEvent.ShardIndex]
 				if !ok {
 					assignedNodesForShard = []string{}
