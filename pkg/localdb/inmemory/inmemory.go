package inmemory

import (
	"context"
	"fmt"
	"sort"
	"time"

	sync "github.com/lukemarsden/golang-mutex-tracer"
	"github.com/rs/zerolog/log"

	jobutils "github.com/filecoin-project/bacalhau/pkg/job"
	"github.com/filecoin-project/bacalhau/pkg/localdb"
	"github.com/filecoin-project/bacalhau/pkg/model"
	"github.com/filecoin-project/bacalhau/pkg/system"
)

type InMemoryDatastore struct {
	// we keep pointers to these things because we will update them partially
	jobs        map[string]*model.Job
	states      map[string]*model.JobState
	events      map[string][]model.JobEvent
	localEvents map[string][]model.JobLocalEvent
	mtx         sync.RWMutex
}

func NewInMemoryDatastore() (*InMemoryDatastore, error) {
	res := &InMemoryDatastore{
		jobs:        map[string]*model.Job{},
		states:      map[string]*model.JobState{},
		events:      map[string][]model.JobEvent{},
		localEvents: map[string][]model.JobLocalEvent{},
	}
	res.mtx.EnableTracerWithOpts(sync.Opts{
		Threshold: 10 * time.Millisecond,
		Id:        "InMemoryDatastore.mtx",
	})
	return res, nil
}

func (d *InMemoryDatastore) GetJob(ctx context.Context, id string) (*model.Job, error) {
	//nolint:ineffassign,staticcheck
	ctx, span := system.GetTracer().Start(ctx, "pkg/localdb/inmemory/InMemoryDatastore.GetJob")
	defer span.End()

	d.mtx.RLock()
	defer d.mtx.RUnlock()
<<<<<<< HEAD
	j, ok := d.jobs[id]
=======

	// support for short job IDs
	if jobutils.ShortID(id) == id {
		// passed in a short id, need to resolve the long id first
		for k := range d.jobs {
			if jobutils.ShortID(k) == id {
				id = k
				break
			}
		}
	}

	job, ok := d.jobs[id]
>>>>>>> 4bc10872
	if !ok {
		return &model.Job{}, fmt.Errorf("no job found: %s", id)
	}
<<<<<<< HEAD
	return j, nil
=======

	return *job, nil
>>>>>>> 4bc10872
}

func (d *InMemoryDatastore) GetJobEvents(ctx context.Context, id string) ([]model.JobEvent, error) {
	//nolint:ineffassign,staticcheck
	ctx, span := system.GetTracer().Start(ctx, "pkg/localdb/inmemory/InMemoryDatastore.GetJobEvents")
	defer span.End()

	d.mtx.RLock()
	defer d.mtx.RUnlock()
	_, ok := d.jobs[id]
	if !ok {
		return []model.JobEvent{}, fmt.Errorf("no job found: %s", id)
	}
	result, ok := d.events[id]
	if !ok {
		result = []model.JobEvent{}
	}
	return result, nil
}

func (d *InMemoryDatastore) GetJobLocalEvents(ctx context.Context, id string) ([]model.JobLocalEvent, error) {
	//nolint:ineffassign,staticcheck
	ctx, span := system.GetTracer().Start(ctx, "pkg/localdb/inmemory/InMemoryDatastore.GetJobLocalEvents")
	defer span.End()

	d.mtx.RLock()
	defer d.mtx.RUnlock()
	_, ok := d.jobs[id]
	if !ok {
		return []model.JobLocalEvent{}, fmt.Errorf("no job found: %s", id)
	}
	result, ok := d.localEvents[id]
	if !ok {
		result = []model.JobLocalEvent{}
	}
	return result, nil
}

func (d *InMemoryDatastore) GetJobs(ctx context.Context, query localdb.JobQuery) ([]*model.Job, error) {
	ctx, span := system.GetTracer().Start(ctx, "pkg/localdb/inmemory/InMemoryDatastore.GetJobs")
	defer span.End()

	d.mtx.RLock()
	defer d.mtx.RUnlock()
	result := []*model.Job{}

	if query.ID != "" {
<<<<<<< HEAD
		j, err := d.GetJob(ctx, query.ID)
=======
		log.Debug().Msgf("querying for single job %s", query.ID)
		job, err := d.GetJob(ctx, query.ID)
>>>>>>> 4bc10872
		if err != nil {
			log.Error().Msgf("error getting single job %s: %s", query.ID, err)
			return result, err
		}
		result = append(result, j)
	} else {
<<<<<<< HEAD
		for _, j := range d.jobs {
			result = append(result, j)
=======
		if query.ReturnAll {
			log.Debug().Msgf("querying for all jobs, limit %d", query.Limit)
			for _, job := range d.jobs {
				result = append(result, *job)
			}
		} else {
			if query.ClientID != "" {
				log.Debug().Msgf("querying for jobs with filter ClientID %s", query.ClientID)
				for _, job := range d.jobs {
					if job.ClientID == query.ClientID {
						result = append(result, *job)
					}
				}
			}
>>>>>>> 4bc10872
		}

		// sort results
		log.Debug().Msgf("sorting by %s", query.SortBy)
		sort.Slice(result, func(i, j int) bool {
			switch query.SortBy {
			case "id":
				// what does it mean to sort by ID?
				return result[i].ID < result[j].ID
			case "created_at":
				return result[i].CreatedAt.UTC().Unix() < result[j].CreatedAt.UTC().Unix()
			default:
				return false
			}
		})
		if query.SortReverse {
			log.Debug().Msgf("reversing list results")
			reverseResult := []model.Job{}
			for i := len(result) - 1; i >= 0; i-- {
				reverseResult = append(reverseResult, result[i])
			}
			result = reverseResult
		}

	}
	// apply limit
	if len(result) >= query.Limit {
		result = result[:query.Limit]
	}
	return result, nil
}

func (d *InMemoryDatastore) AddJob(ctx context.Context, j *model.Job) error {
	//nolint:ineffassign,staticcheck
	ctx, span := system.GetTracer().Start(ctx, "pkg/localdb/inmemory/InMemoryDatastore.AddJob")
	defer span.End()

	d.mtx.Lock()
	defer d.mtx.Unlock()
	existingJob, ok := d.jobs[j.ID]
	if ok {
		if len(j.RequesterPublicKey) > 0 {
			existingJob.RequesterPublicKey = j.RequesterPublicKey
		}
		return nil
	}
	d.jobs[j.ID] = j
	return nil
}

func (d *InMemoryDatastore) AddEvent(ctx context.Context, jobID string, ev model.JobEvent) error {
	//nolint:ineffassign,staticcheck
	ctx, span := system.GetTracer().Start(ctx, "pkg/localdb/inmemory/InMemoryDatastore.AddEvent")
	defer span.End()

	d.mtx.Lock()
	defer d.mtx.Unlock()
	_, ok := d.jobs[jobID]
	if !ok {
		return fmt.Errorf("no job found: %s", jobID)
	}
	eventArr, ok := d.events[jobID]
	if !ok {
		eventArr = []model.JobEvent{}
	}
	eventArr = append(eventArr, ev)
	d.events[jobID] = eventArr
	return nil
}

func (d *InMemoryDatastore) AddLocalEvent(ctx context.Context, jobID string, ev model.JobLocalEvent) error {
	//nolint:ineffassign,staticcheck
	ctx, span := system.GetTracer().Start(ctx, "pkg/localdb/inmemory/InMemoryDatastore.AddLocalEvent")
	defer span.End()

	d.mtx.Lock()
	defer d.mtx.Unlock()
	_, ok := d.jobs[jobID]
	if !ok {
		return fmt.Errorf("no job found: %s", jobID)
	}
	eventArr, ok := d.localEvents[jobID]
	if !ok {
		eventArr = []model.JobLocalEvent{}
	}
	eventArr = append(eventArr, ev)
	d.localEvents[jobID] = eventArr
	return nil
}

func (d *InMemoryDatastore) UpdateJobDeal(ctx context.Context, jobID string, deal model.JobDeal) error {
	//nolint:ineffassign,staticcheck
	ctx, span := system.GetTracer().Start(ctx, "pkg/localdb/inmemory/InMemoryDatastore.UpdateJobDeal")
	defer span.End()

	d.mtx.Lock()
	defer d.mtx.Unlock()
	job, ok := d.jobs[jobID]
	if !ok {
		return fmt.Errorf("no job found: %s", jobID)
	}
	job.Deal = deal
	return nil
}

func (d *InMemoryDatastore) GetJobState(ctx context.Context, jobID string) (model.JobState, error) {
	//nolint:ineffassign,staticcheck
	ctx, span := system.GetTracer().Start(ctx, "pkg/localdb/inmemory/InMemoryDatastore.GetJobState")
	defer span.End()
	system.AddJobIDFromBaggageToSpan(ctx, span)

	d.mtx.RLock()
	defer d.mtx.RUnlock()
	_, ok := d.jobs[jobID]
	if !ok {
		return model.JobState{}, fmt.Errorf("no job found: %s", jobID)
	}
	state, ok := d.states[jobID]
	if !ok {
		return model.JobState{}, nil
	}
	// copy job state because it has mutable fields (Nodes), we should return a
	// value that isn't concurrently being modified
	// XXX what about the mutable fields within JobNodeState :-(
	newJobState := model.JobState{
		Nodes: map[string]model.JobNodeState{},
	}
	for idx, node := range state.Nodes {
		newJobState.Nodes[idx] = node
	}
	return newJobState, nil
}

func (d *InMemoryDatastore) UpdateShardState(
	ctx context.Context,
	jobID, nodeID string,
	shardIndex int,
	update model.JobShardState,
) error {
	//nolint:ineffassign,staticcheck
	ctx, span := system.GetTracer().Start(ctx, "pkg/localdb/inmemory/InMemoryDatastore.UpdateShardState")
	defer span.End()

	d.mtx.Lock()
	defer d.mtx.Unlock()
	_, ok := d.jobs[jobID]
	if !ok {
		return fmt.Errorf("no job found: %s", jobID)
	}
	jobState, ok := d.states[jobID]
	if !ok {
		jobState = &model.JobState{
			Nodes: map[string]model.JobNodeState{},
		}
	}
	nodeState, ok := jobState.Nodes[nodeID]
	if !ok {
		nodeState = model.JobNodeState{
			Shards: map[int]model.JobShardState{},
		}
	}
	shardSate, ok := nodeState.Shards[shardIndex]
	if !ok {
		shardSate = model.JobShardState{
			NodeID:     nodeID,
			ShardIndex: shardIndex,
		}
	}

	shardSate.State = update.State
	if update.Status != "" {
		shardSate.Status = update.Status
	}

	if update.RunOutput != nil {
		shardSate.RunOutput = update.RunOutput
	}

	if len(update.VerificationProposal) != 0 {
		shardSate.VerificationProposal = update.VerificationProposal
	}

	if update.VerificationResult.Complete {
		shardSate.VerificationResult = update.VerificationResult
	}

	if model.IsValidStorageSourceType(update.PublishedResult.Engine) {
		shardSate.PublishedResult = update.PublishedResult
	}

	nodeState.Shards[shardIndex] = shardSate
	jobState.Nodes[nodeID] = nodeState
	d.states[jobID] = jobState
	return nil
}

// Static check to ensure that Transport implements Transport:
var _ localdb.LocalDB = (*InMemoryDatastore)(nil)<|MERGE_RESOLUTION|>--- conflicted
+++ resolved
@@ -45,9 +45,6 @@
 
 	d.mtx.RLock()
 	defer d.mtx.RUnlock()
-<<<<<<< HEAD
-	j, ok := d.jobs[id]
-=======
 
 	// support for short job IDs
 	if jobutils.ShortID(id) == id {
@@ -60,17 +57,12 @@
 		}
 	}
 
-	job, ok := d.jobs[id]
->>>>>>> 4bc10872
+	j, ok := d.jobs[id]
 	if !ok {
 		return &model.Job{}, fmt.Errorf("no job found: %s", id)
 	}
-<<<<<<< HEAD
+
 	return j, nil
-=======
-
-	return *job, nil
->>>>>>> 4bc10872
 }
 
 func (d *InMemoryDatastore) GetJobEvents(ctx context.Context, id string) ([]model.JobEvent, error) {
@@ -109,46 +101,38 @@
 	return result, nil
 }
 
-func (d *InMemoryDatastore) GetJobs(ctx context.Context, query localdb.JobQuery) ([]*model.Job, error) {
+func (d *InMemoryDatastore) GetJobs(ctx context.Context, query localdb.JobQuery) (map[string]*model.Job, error) {
 	ctx, span := system.GetTracer().Start(ctx, "pkg/localdb/inmemory/InMemoryDatastore.GetJobs")
 	defer span.End()
 
 	d.mtx.RLock()
 	defer d.mtx.RUnlock()
 	result := []*model.Job{}
+	returnResult := map[string]*model.Job{}
 
 	if query.ID != "" {
-<<<<<<< HEAD
+		log.Debug().Msgf("querying for single job %s", query.ID)
 		j, err := d.GetJob(ctx, query.ID)
-=======
-		log.Debug().Msgf("querying for single job %s", query.ID)
-		job, err := d.GetJob(ctx, query.ID)
->>>>>>> 4bc10872
 		if err != nil {
 			log.Error().Msgf("error getting single job %s: %s", query.ID, err)
-			return result, err
+			return returnResult, err
 		}
 		result = append(result, j)
 	} else {
-<<<<<<< HEAD
-		for _, j := range d.jobs {
-			result = append(result, j)
-=======
 		if query.ReturnAll {
 			log.Debug().Msgf("querying for all jobs, limit %d", query.Limit)
-			for _, job := range d.jobs {
-				result = append(result, *job)
+			for _, j := range d.jobs {
+				result = append(result, j)
 			}
 		} else {
 			if query.ClientID != "" {
 				log.Debug().Msgf("querying for jobs with filter ClientID %s", query.ClientID)
-				for _, job := range d.jobs {
-					if job.ClientID == query.ClientID {
-						result = append(result, *job)
+				for _, j := range d.jobs {
+					if j.ClientID == query.ClientID {
+						result = append(result, j)
 					}
 				}
 			}
->>>>>>> 4bc10872
 		}
 
 		// sort results
@@ -166,7 +150,7 @@
 		})
 		if query.SortReverse {
 			log.Debug().Msgf("reversing list results")
-			reverseResult := []model.Job{}
+			reverseResult := []*model.Job{}
 			for i := len(result) - 1; i >= 0; i-- {
 				reverseResult = append(reverseResult, result[i])
 			}
@@ -178,7 +162,11 @@
 	if len(result) >= query.Limit {
 		result = result[:query.Limit]
 	}
-	return result, nil
+
+	for _, j := range result {
+		returnResult[j.ID] = j
+	}
+	return returnResult, nil
 }
 
 func (d *InMemoryDatastore) AddJob(ctx context.Context, j *model.Job) error {
