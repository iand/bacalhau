--- conflicted
+++ resolved
@@ -110,16 +110,6 @@
 	ctx, span := newSpan(ctx, "RunJob")
 	defer span.End()
 
-<<<<<<< HEAD
-=======
-	log.Debug().Msgf("Running job %s on executor %s", j.ID, e.ID)
-
-	jobResultsDir, err := e.ensureShardResultsDir(j, shardIndex)
-	if err != nil {
-		return "", err
-	}
-
->>>>>>> 0c1ebd0f
 	// the actual mounts we will give to the container
 	// these are paths for both input and output data
 	mounts := []mount.Mount{}
@@ -283,13 +273,7 @@
 		e.jobContainerName(j, shardIndex),
 	)
 	if err != nil {
-<<<<<<< HEAD
 		return fmt.Errorf("failed to create container: %w", err)
-=======
-		return "", fmt.Errorf("failed to create container: %w", err)
-	} else {
-		log.Trace().Msgf("Created container: %s", jobContainer.ID)
->>>>>>> 0c1ebd0f
 	}
 
 	err = e.Client.ContainerStart(
@@ -298,13 +282,7 @@
 		dockertypes.ContainerStartOptions{},
 	)
 	if err != nil {
-<<<<<<< HEAD
 		return fmt.Errorf("failed to start container: %w", err)
-=======
-		return "", fmt.Errorf("failed to start container: %w", err)
-	} else {
-		log.Trace().Msgf("Started container: %s", jobContainer.ID)
->>>>>>> 0c1ebd0f
 	}
 
 	defer e.cleanupJob(j, shardIndex)
