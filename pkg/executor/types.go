package executor

import (
	"context"
	"time"

	"github.com/filecoin-project/bacalhau/pkg/capacitymanager"
	"github.com/filecoin-project/bacalhau/pkg/storage"
	"github.com/filecoin-project/bacalhau/pkg/verifier"
)

type ApiVersion string

// Executor represents an execution provider, which can execute jobs on some
// kind of backend, such as a docker daemon.
type Executor interface {
	// tells you if the required software is installed on this machine
	// this is used in job selection
	IsInstalled(context.Context) (bool, error)

	// used to filter and select jobs
	//    tells us if the storage resource is "close" i.e. cheap to access
	HasStorageLocally(context.Context, storage.StorageSpec) (bool, error)
	//    tells us how much storage the given volume would consume
	//    which we then use to calculate if there is capacity
	//    alongside cpu & memory usage
	GetVolumeSize(context.Context, storage.StorageSpec) (uint64, error)

	// run the given job - it's expected that we have already prepared the job
	// this will return a local filesystem path to the jobs results
	RunJob(context.Context, Job) (string, error)
}

// Job contains data about a job in the bacalhau network.
type Job struct {
	// The unique global ID of this job in the bacalhau network.
	ID string `json:"id"`

	// The ID of the requester node that owns this job.
	RequesterNodeID string `json:"requester_node_id"`

	// The ID of the client that created this job.
	ClientID string `json:"client_id"`

	// The specification of this job.
	Spec JobSpec `json:"spec"`

	// The deal the client has made, such as which job bids they have accepted.
	Deal JobDeal `json:"deal"`

	// The states of the job on different compute nodes indexed by node ID.
	State map[string]JobState `json:"state"`

	// Time the job was submitted to the bacalhau network.
	CreatedAt time.Time `json:"created_at"`
}

// JobSpec is a complete specification of a job that can be run on some
// execution provider.
type JobSpec struct {
	ApiVersion ApiVersion `json:"apiVersion" yaml:"apiVersion"`
	// e.g. docker or language
	Engine EngineType `json:"engine" yaml:"engine"`

	// e.g. ipfs or localfs
	// these verifiers both just copy the results
	// and don't do any verification
	Verifier verifier.VerifierType `json:"verifier" yaml:"verifier"`

	// executor specific data
	Docker   JobSpecDocker   `json:"job_spec_docker,omitempty" yaml:"job_spec_docker,omitempty"`
	Language JobSpecLanguage `json:"job_spec_language,omitempty" yaml:"job_spec_language,omitempty"`

	// the compute (cpy, ram) resources this job requires
<<<<<<< HEAD
	Resources capacitymanager.ResourceUsageConfig `json:"resources"`
=======
	Resources resourceusage.ResourceUsageConfig `json:"resources" yaml:"resources"`
>>>>>>> 3249186a

	// the data volumes we will read in the job
	// for example "read this ipfs cid"
	Inputs []storage.StorageSpec `json:"inputs" yaml:"inputs"`
	// the data volumes we will write in the job
	// for example "write the results to ipfs"
	Outputs []storage.StorageSpec `json:"outputs" yaml:"outputs"`

	// Annotations on the job - could be user or machine assigned
	Annotations []string `json:"annotations" yaml:"annotations"`
}

// for VM style executors
type JobSpecDocker struct {
	// this should be pullable by docker
	Image string `json:"image" yaml:"image"`
	// optionally override the default entrypoint
	Entrypoint []string `json:"entrypoint" yaml:"entrypoint"`
	// a map of env to run the container with
	Env []string `json:"env" yaml:"env"`
}

// for language style executors (can target docker or wasm)
type JobSpecLanguage struct {
	Language        string `json:"language" yaml:"language"`                 // e.g. python
	LanguageVersion string `json:"language_version" yaml:"language_version"` // e.g. 3.8
	// must this job be run in a deterministic context?
	Deterministic bool `json:"deterministic" yaml:"deterministic"`
	// context is a tar file stored in ipfs, containing e.g. source code and requirements
	Context storage.StorageSpec `json:"context" yaml:"context"`
	// optional program specified on commandline, like python -c "print(1+1)"
	Command string `json:"command" yaml:"command"`
	// optional program path relative to the context dir. one of Command or ProgramPath must be specified
	ProgramPath string `json:"program_path" yaml:"program_path"`
	// optional requirements.txt (or equivalent) path relative to the context dir
	RequirementsPath string `json:"requirements_path" yaml:"requirements_path"`
}

// The state of a job on a particular compute node. Note that the job will
// generally be in different states on different nodes - one node may be
// ignoring a job as its bid was rejected, while another node may be
// submitting results for the job to the requester node.
type JobState struct {
	State     JobStateType `json:"state"`
	Status    string       `json:"status"`
	ResultsID string       `json:"results_id"`
}

// gives us a way to keep local data against a job
// so our compute node and requester node control loops
// can keep state against a job without broadcasting it
// to the rest of the network
type JobLocalEvent struct {
	EventName    JobLocalEventType `json:"event_name"`
	JobID        string            `json:"job_id"`
	TargetNodeID string            `json:"target_node_id"`
}

// The deal the client has made with the bacalhau network.
type JobDeal struct {
	// The maximum number of concurrent compute node bids that will be
	// accepted by the requester node on behalf of the client.
	Concurrency int `json:"concurrency"`
}

// we emit these to other nodes so they update their
// state locally and can emit events locally
type JobEvent struct {
	JobID string `json:"job_id"`
	// optional clientID if this is an externally triggered event (like create job)
	ClientID string `json:"client_id"`
	// the node that emitted this event
	SourceNodeID string `json:"source_node_id"`
	// the node that this event is for
	// e.g. "AcceptJobBid" was emitted by requestor but it targeting compute node
	TargetNodeID string       `json:"target_node_id"`
	EventName    JobEventType `json:"event_name"`
	// this is only defined in "create" events
	JobSpec JobSpec `json:"job_spec"`
	// this is only defined in "update_deal" events
	JobDeal   JobDeal   `json:"job_deal"`
	Status    string    `json:"status"`
	ResultsID string    `json:"results_id"`
	EventTime time.Time `json:"event_time"`
}

type JobCreatePayload struct {
	// the id of the client that is submitting the job
	ClientID string `json:"client_id"`

	// The job specification:
	Spec JobSpec `json:"spec"`

	// The deal the client has made with the network, at minimum this should
	// contain the client's ID for verifying the message authenticity:
	Deal JobDeal `json:"deal"`

	// Optional base64-encoded tar file that will be pinned to IPFS and
	// mounted as storage for the job. Not part of the spec so we don't
	// flood the transport layer with it (potentially very large).
	Context string `json:"context,omitempty"`
}

// Version of a bacalhau binary (either client or server)
type VersionInfo struct {
	// Client Version: version.Info{Major:"1", Minor:"24", GitVersion:"v1.24.0",
	// GitCommit:"4ce5a8954017644c5420bae81d72b09b735c21f0", GitTreeState:"clean",
	// BuildDate:"2022-05-03T13:46:05Z", GoVersion:"go1.18.1", Compiler:"gc", Platform:"darwin/arm64"}

	Major      string    `json:"major,omitempty" yaml:"major,omitempty"`
	Minor      string    `json:"minor,omitempty" yaml:"minor,omitempty"`
	GitVersion string    `json:"gitversion" yaml:"gitversion"`
	GitCommit  string    `json:"gitcommit" yaml:"gitcommit"`
	BuildDate  time.Time `json:"builddate" yaml:"builddate"`
	GOOS       string    `json:"goos" yaml:"goos"`
	GOARCH     string    `json:"goarch" yaml:"goarch"`
}<|MERGE_RESOLUTION|>--- conflicted
+++ resolved
@@ -72,11 +72,7 @@
 	Language JobSpecLanguage `json:"job_spec_language,omitempty" yaml:"job_spec_language,omitempty"`
 
 	// the compute (cpy, ram) resources this job requires
-<<<<<<< HEAD
-	Resources capacitymanager.ResourceUsageConfig `json:"resources"`
-=======
-	Resources resourceusage.ResourceUsageConfig `json:"resources" yaml:"resources"`
->>>>>>> 3249186a
+	Resources capacitymanager.ResourceUsageConfig `json:"resources" yaml:"resources"`
 
 	// the data volumes we will read in the job
 	// for example "read this ipfs cid"
