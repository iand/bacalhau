--- conflicted
+++ resolved
@@ -289,13 +289,7 @@
 	return stack.AddFileToNodes(nodeCount, testFilePath)
 }
 
-<<<<<<< HEAD
-func (stack *DevStack) GetJobStates(jobId string) (map[string]types.JobStateType, error) {
-=======
-func (stack *DevStack) GetJobStates(ctx context.Context, jobId string) (
-	[]string, error) {
-
->>>>>>> bdbdbd74
+func (stack *DevStack) GetJobStates(ctx context.Context, jobId string) (map[string]types.JobStateType, error) {
 	apiClient := publicapi.NewAPIClient(stack.Nodes[0].ApiServer.GetURI())
 
 	job, ok, err := apiClient.Get(ctx, jobId)
@@ -315,7 +309,6 @@
 	return states, nil
 }
 
-<<<<<<< HEAD
 // a function that is given a map of nodeid -> job states
 // and will throw an error if anything about that is wrong
 type CheckJobStatesFunction func(map[string]types.JobStateType) (bool, error)
@@ -357,18 +350,10 @@
 }
 
 func (stack *DevStack) WaitForJob(
+	ctx context.Context,
 	jobId string,
 	checkJobStateFunctions ...CheckJobStatesFunction,
-	// // a map of job states onto the number of those states we expect to see
-	// expectedStates map[string]int,
-	// // a list of states that if any job gets into is an immediate error
-	// errorStates []string,
 ) error {
-=======
-func (stack *DevStack) WaitForJob(ctx context.Context, jobId string,
-	expectedStates map[string]int, errorStates []string) error {
->>>>>>> bdbdbd74
-
 	waiter := &system.FunctionWaiter{
 		Name:        "wait for job",
 		MaxAttempts: 100,
@@ -396,30 +381,9 @@
 	return waiter.Wait()
 }
 
-<<<<<<< HEAD
-func (stack *DevStack) GetNode(
-	nodeId string,
-) (*DevStackNode, error) {
-=======
-func (stack *DevStack) WaitForJobWithError(ctx context.Context, jobId string,
-	expectedStates map[string]int) error {
-
-	return stack.WaitForJob(ctx, jobId, expectedStates,
-		[]string{system.JOB_STATE_ERROR})
-}
-
-func (stack *DevStack) WaitForJobWithConcurrency(ctx context.Context,
-	jobId string, concurrency int) error {
-
-	expectedStates := map[string]int{}
-	expectedStates[system.JOB_STATE_COMPLETE] = concurrency
-	return stack.WaitForJobWithError(ctx, jobId, expectedStates)
-}
-
 func (stack *DevStack) GetNode(ctx context.Context, nodeId string) (
 	*DevStackNode, error) {
 
->>>>>>> bdbdbd74
 	for _, node := range stack.Nodes {
 		id, err := node.Transport.HostID(ctx)
 		if err != nil {
@@ -434,7 +398,6 @@
 	return nil, fmt.Errorf("node not found: %s", nodeId)
 }
 
-<<<<<<< HEAD
 func (stack *DevStack) GetNodeIds() ([]string, error) {
 	ids := []string{}
 	for _, node := range stack.Nodes {
@@ -458,8 +421,8 @@
 		shortids = append(shortids, system.ShortId(id))
 	}
 	return shortids, nil
-=======
+}
+
 func newSpan(name string) (context.Context, trace.Span) {
 	return system.Span(context.Background(), "devstack", name)
->>>>>>> bdbdbd74
 }