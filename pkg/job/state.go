package job

import (
	"context"
	"fmt"
	"time"

	"github.com/filecoin-project/bacalhau/pkg/model"
	"github.com/filecoin-project/bacalhau/pkg/system"
	"github.com/filecoin-project/bacalhau/pkg/verifier"
	"github.com/rs/zerolog/log"
)

type JobLoader func(ctx context.Context, id string) (model.Job, error)
type StateLoader func(ctx context.Context, id string) (model.JobState, error)

// a function that is given a map of nodeid -> job states
// and will throw an error if anything about that is wrong
type CheckStatesFunction func(model.JobState) (bool, error)

type StateResolver struct {
	jobLoader       JobLoader
	stateLoader     StateLoader
	maxWaitAttempts int
	waitDelay       time.Duration
}

func NewStateResolver(
	jobLoader JobLoader,
	stateLoader StateLoader,
) *StateResolver {
	return &StateResolver{
		jobLoader:       jobLoader,
		stateLoader:     stateLoader,
		maxWaitAttempts: 1000,
		waitDelay:       time.Millisecond * 100,
	}
}

func (resolver *StateResolver) GetJob(ctx context.Context, id string) (model.Job, error) {
	return resolver.jobLoader(ctx, id)
}

func (resolver *StateResolver) GetJobState(ctx context.Context, id string) (model.JobState, error) {
	return resolver.stateLoader(ctx, id)
}

func (resolver *StateResolver) SetWaitTime(maxWaitAttempts int, delay time.Duration) {
	resolver.maxWaitAttempts = maxWaitAttempts
	resolver.waitDelay = delay
}

func (resolver *StateResolver) GetShards(ctx context.Context, jobID string) ([]model.JobShardState, error) {
	jobState, err := resolver.stateLoader(ctx, jobID)
	if err != nil {
		return []model.JobShardState{}, err
	}
	return FlattenShardStates(jobState), nil
}

func (resolver *StateResolver) StateSummary(ctx context.Context, jobID string) (string, error) {
	jobState, err := resolver.stateLoader(ctx, jobID)
	if err != nil {
		return "", err
	}

	var currentJobState model.JobStateType
	for _, shardState := range FlattenShardStates(jobState) { //nolint:gocritic
		if shardState.State > currentJobState {
			currentJobState = shardState.State
		}
	}

	return currentJobState.String(), nil
}

func (resolver *StateResolver) VerifiedSummary(ctx context.Context, jobID string) (string, error) {
	job, err := resolver.jobLoader(ctx, jobID)
	if err != nil {
		return "", err
	}

	if job.Spec.Verifier == verifier.VerifierNoop {
		return "", nil
	}

	jobState, err := resolver.stateLoader(ctx, jobID)
	if err != nil {
		return "", err
	}
	totalShards := GetJobTotalExecutionCount(job)
	verifiedShardCount := GetVerifiedShardStates(jobState)

	return fmt.Sprintf("%d/%d", verifiedShardCount, totalShards), nil
}

func (resolver *StateResolver) ResultSummary(ctx context.Context, jobID string) (string, error) {
	job, err := resolver.jobLoader(ctx, jobID)
	if err != nil {
		return "", err
	}
	if GetJobTotalShards(job) > 1 {
		return "", nil
	}
	jobState, err := resolver.stateLoader(ctx, jobID)
	if err != nil {
		return "", err
	}
	completedShards := GetCompletedShardStates(jobState)
	if len(completedShards) == 0 {
		return "", nil
	}
	return fmt.Sprintf("/ipfs/%s", completedShards[0].PublishedResult.Cid), nil
}

func (resolver *StateResolver) Wait(
	ctx context.Context,
	jobID string,
	// this is the total number of expected states
	// used to quit early if we've not matched our checkJobStateFunctions
	// but all of the loaded states are terminal
	// this number is concurrency * total batches
	totalShards int,
	checkJobStateFunctions ...CheckStatesFunction,
) error {
	waiter := &system.FunctionWaiter{
		Name:        "wait for job",
		MaxAttempts: resolver.maxWaitAttempts,
		Delay:       resolver.waitDelay,
		Handler: func() (bool, error) {
			jobState, err := resolver.stateLoader(ctx, jobID)
			if err != nil {
				return false, err
			}

			allOk := true
			for _, checkFunction := range checkJobStateFunctions {
				stepOk, err := checkFunction(jobState)
				if err != nil {
					return false, err
				}
				if !stepOk {
					allOk = false
				}
			}

			if allOk {
				return allOk, nil
			}

			// some of the check functions returned false
			// let's see if we can quiet early because all expectedd states are
			// in terminal state
			allShardStates := FlattenShardStates(jobState)

			// If all the jobs are in terminal states, then nothing is going
			// to change if we keep polling, so we should exit early.
			allTerminal := len(allShardStates) == totalShards
			for _, shard := range allShardStates { //nolint:gocritic
				if !shard.State.IsTerminal() {
					allTerminal = false
					break
				}
			}
			if allTerminal {
				return false, fmt.Errorf("all jobs are in terminal states and conditions aren't met")
			}
			return false, nil
		},
	}

	return waiter.Wait()
}

// this is an auto wait where we auto calculate how many shard
// sates we expect to see and we use that to pass to WaitForJobStates
func (resolver *StateResolver) WaitUntilComplete(ctx context.Context, jobID string) error {
	job, err := resolver.jobLoader(ctx, jobID)
	if err != nil {
		return err
	}
	totalShards := GetJobTotalExecutionCount(job)
	return resolver.Wait(
		ctx,
		jobID,
		totalShards,
		WaitThrowErrors([]model.JobStateType{
			model.JobStateCancelled,
			model.JobStateError,
		}),
		WaitForJobStates(map[model.JobStateType]int{
			model.JobStatePublished: totalShards,
		}),
	)
}

type ResultsShard struct {
	ShardIndex int
	Results    model.StorageSpec
}

func (resolver *StateResolver) GetResults(ctx context.Context, jobID string) ([]ResultsShard, error) {
	results := []ResultsShard{}
	job, err := resolver.jobLoader(ctx, jobID)
	if err != nil {
		return results, err
	}
	jobState, err := resolver.stateLoader(ctx, jobID)
	if err != nil {
		return results, err
	}
	totalShards := GetJobTotalShards(job)
	groupedShardResults := GroupShardStates(GetCompletedShardStates(jobState))

	// we have already filtered down to complete results
	// so there must be totalShards entries in the groupedShardResults
	// and it means we have a complete result set
	if len(groupedShardResults) < totalShards {
		return results, fmt.Errorf(
			"job (%s) has not completed yet - %d shards out of %d are complete",
			jobID,
			len(groupedShardResults),
			totalShards,
		)
	}

	// now let's pluck the first result from each shard
	for shardIndex, shardResults := range groupedShardResults {
		// this is a sanity check - there should never be an empty
		// array in the groupedShardResults but just in case
		if len(shardResults) == 0 {
			return results, fmt.Errorf(
				"job (%s) has an empty shard result map at shard index %d",
				jobID,
				shardIndex,
			)
		}

		shardResult := shardResults[0]

		// again this should never happen but just in case
		// a shard result with an empty CID has made it through somehow
		if shardResult.PublishedResult.Cid == "" {
			return results, fmt.Errorf(
				"job (%s) has a missing results id at shard index %d",
				jobID,
				shardIndex,
			)
		}

		results = append(results, ResultsShard{
			ShardIndex: shardIndex,
			Results:    shardResult.PublishedResult,
		})
	}
	return results, nil
}

type ShardStateChecker func(
	shardStates []model.JobShardState,
	concurrency int,
) (bool, error)

// iterate each shard and pass off []model.JobShardState to the given function
// every shard must return true for this function to return true
// this is useful for example to say "do we have enough to begin verification"
func (resolver *StateResolver) CheckShardStates(
	ctx context.Context,
	jobID string,
	shardStateChecker ShardStateChecker,
) (bool, error) {
	jobState, err := resolver.stateLoader(ctx, jobID)
	if err != nil {
		return false, err
	}
	job, err := resolver.jobLoader(ctx, jobID)
	if err != nil {
		return false, err
	}
	shardCount := GetJobTotalShards(job)
	concurrency := GetJobConcurrency(job)
	shardGroups := GroupShardStates(FlattenShardStates(jobState))
	for i := 0; i < shardCount; i++ {
		shardStates, ok := shardGroups[i]
		if !ok {
			return false, fmt.Errorf("job (%s) has no shard state for shard index %d", jobID, i)
		}
		shardCheckResult, err := shardStateChecker(shardStates, concurrency)
		if err != nil {
			return false, err
		}
		if !shardCheckResult {
			return false, nil
		}
	}
	return true, nil
}

func FlattenShardStates(jobState model.JobState) []model.JobShardState {
	ret := []model.JobShardState{}
	for _, nodeState := range jobState.Nodes {
		for _, shardState := range nodeState.Shards { //nolint:gocritic
			ret = append(ret, shardState)
		}
	}
	return ret
}

func GetFilteredShardStates(jobState model.JobState, filterState model.JobStateType) []model.JobShardState {
	ret := []model.JobShardState{}
	for _, shardState := range FlattenShardStates(jobState) { //nolint:gocritic
		if shardState.State == filterState {
			ret = append(ret, shardState)
		}
	}
	return ret
}

<<<<<<< HEAD
func GetVerifiedShardStates(jobState executor.JobState) int {
	count := 0
	for _, shardState := range FlattenShardStates(jobState) { //nolint:gocritic
		if shardState.VerificationResult.Result {
			count++
		}
	}
	return count
}

func GetCompletedShardStates(jobState executor.JobState) []executor.JobShardState {
	return GetFilteredShardStates(jobState, executor.JobStatePublished)
=======
func GetCompletedShardStates(jobState model.JobState) []model.JobShardState {
	return GetFilteredShardStates(jobState, model.JobStatePublished)
>>>>>>> 304d83a8
}

func HasShardReachedCapacity(job model.Job, jobState model.JobState, shardIndex int) bool {
	allShards := GroupShardStates(FlattenShardStates(jobState))
	shardStates, ok := allShards[shardIndex]
	if !ok {
		return false
	}

	bidsSeen := 0
	acceptedBidsSeen := 0

	for _, shardState := range shardStates { //nolint:gocritic
		if shardState.State == model.JobStateBidding {
			bidsSeen++
		} else if shardState.State == model.JobStateWaiting {
			acceptedBidsSeen++
		}
	}

	if acceptedBidsSeen >= job.Deal.Concurrency {
		return true
	}

	if bidsSeen >= job.Deal.Concurrency*2 {
		return true
	}

	return false
}

// group states by shard index so we can easily iterate over a whole set of them
func GroupShardStates(flatShards []model.JobShardState) map[int][]model.JobShardState {
	ret := map[int][]model.JobShardState{}
	for _, shardState := range flatShards { //nolint:gocritic
		arr, ok := ret[shardState.ShardIndex]
		if !ok {
			arr = []model.JobShardState{}
		}
		arr = append(arr, shardState)
		ret[shardState.ShardIndex] = arr
	}
	return ret
}

func GetShardStateTotals(shardStates []model.JobShardState) map[model.JobStateType]int {
	discoveredStateCount := map[model.JobStateType]int{}
	for _, shardState := range shardStates { //nolint:gocritic
		discoveredStateCount[shardState.State]++
	}
	return discoveredStateCount
}

// error if there are any errors in any of the states
func WaitThrowErrors(errorStates []model.JobStateType) CheckStatesFunction {
	return func(jobState model.JobState) (bool, error) {
		allShardStates := FlattenShardStates(jobState)
		for _, shard := range allShardStates { //nolint:gocritic
			if shard.State.IsError() {
				return false, fmt.Errorf("job has error state %s on node %s (%s)", shard.State.String(), shard.NodeID, shard.Status)
			}
		}
		return true, nil
	}
}

// wait for the given number of different states to occur
func WaitForJobStates(requiredStateCounts map[model.JobStateType]int) CheckStatesFunction {
	return func(jobState model.JobState) (bool, error) {
		allShardStates := FlattenShardStates(jobState)
		discoveredStateCount := GetShardStateTotals(allShardStates)
		log.Trace().Msgf("WaitForJobShouldHaveStates:\nrequired = %+v,\nactual = %+v\n", requiredStateCounts, discoveredStateCount)
		for requiredStateType, requiredStateCount := range requiredStateCounts {
			discoveredCount, ok := discoveredStateCount[requiredStateType]
			if !ok {
				discoveredCount = 0
			}
			if discoveredCount != requiredStateCount {
				return false, nil
			}
		}
		return true, nil
	}
}

// if there are > X states then error
func WaitDontExceedCount(count int) CheckStatesFunction {
	return func(jobState model.JobState) (bool, error) {
		allShardStates := FlattenShardStates(jobState)
		if len(allShardStates) > count {
			return false, fmt.Errorf("there are more states: %d than expected: %d", len(allShardStates), count)
		}
		return true, nil
	}
}<|MERGE_RESOLUTION|>--- conflicted
+++ resolved
@@ -7,7 +7,6 @@
 
 	"github.com/filecoin-project/bacalhau/pkg/model"
 	"github.com/filecoin-project/bacalhau/pkg/system"
-	"github.com/filecoin-project/bacalhau/pkg/verifier"
 	"github.com/rs/zerolog/log"
 )
 
@@ -80,7 +79,7 @@
 		return "", err
 	}
 
-	if job.Spec.Verifier == verifier.VerifierNoop {
+	if job.Spec.Verifier == model.VerifierNoop {
 		return "", nil
 	}
 
@@ -316,8 +315,7 @@
 	return ret
 }
 
-<<<<<<< HEAD
-func GetVerifiedShardStates(jobState executor.JobState) int {
+func GetVerifiedShardStates(jobState model.JobState) int {
 	count := 0
 	for _, shardState := range FlattenShardStates(jobState) { //nolint:gocritic
 		if shardState.VerificationResult.Result {
@@ -327,12 +325,8 @@
 	return count
 }
 
-func GetCompletedShardStates(jobState executor.JobState) []executor.JobShardState {
-	return GetFilteredShardStates(jobState, executor.JobStatePublished)
-=======
 func GetCompletedShardStates(jobState model.JobState) []model.JobShardState {
 	return GetFilteredShardStates(jobState, model.JobStatePublished)
->>>>>>> 304d83a8
 }
 
 func HasShardReachedCapacity(job model.Job, jobState model.JobState, shardIndex int) bool {
