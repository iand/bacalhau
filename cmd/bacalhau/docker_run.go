package bacalhau

import (
	"context"
	"fmt"
	"os"
	"path/filepath"
	"strings"
	"time"

	"github.com/filecoin-project/bacalhau/pkg/executor"
	"github.com/filecoin-project/bacalhau/pkg/ipfs"
<<<<<<< HEAD
	pjob "github.com/filecoin-project/bacalhau/pkg/job"
	"github.com/filecoin-project/bacalhau/pkg/local"
=======
	jobutils "github.com/filecoin-project/bacalhau/pkg/job"

>>>>>>> fa8bce6e
	"github.com/filecoin-project/bacalhau/pkg/system"
	"github.com/filecoin-project/bacalhau/pkg/verifier"
	"github.com/rs/zerolog/log"
	"github.com/spf13/cobra"
)

const CompleteStatus = "Complete"
const DefaultDockerRunWaitSeconds = 100

var jobEngine string
var jobVerifier string
var jobInputs []string
var jobInputUrls []string
var jobInputVolumes []string
var jobOutputVolumes []string
var jobEnv []string
var jobConcurrency int
var jobCPU string
var jobMemory string
var jobGPU string
var jobWorkingDir string
var skipSyntaxChecking bool
<<<<<<< HEAD
var isLocal bool
=======
var waitForJobToFinish bool
>>>>>>> fa8bce6e
var waitForJobToFinishAndPrintOutput bool
var waitForJobTimeoutSecs int
var jobLabels []string
var shardingGlobPattern string
var shardingBasePath string
var shardingBatchSize int

var runDownloadFlags = ipfs.DownloadSettings{
	TimeoutSecs:    10,
	OutputDir:      ".",
	IPFSSwarmAddrs: strings.Join(system.Envs[system.Production].IPFSSwarmAddresses, ","),
}

func init() { //nolint:gochecknoinits // Using init in cobra command is idomatic
	dockerCmd.AddCommand(dockerRunCmd)

	// TODO: don't make jobEngine specifiable in the docker subcommand
	dockerRunCmd.PersistentFlags().StringVar(
		&jobEngine, "engine", "docker",
		`What executor engine to use to run the job`,
	)
	dockerRunCmd.PersistentFlags().StringVar(
		&jobVerifier, "verifier", "ipfs",
		`What verification engine to use to run the job`,
	)
	dockerRunCmd.PersistentFlags().StringSliceVarP(
		&jobInputs, "inputs", "i", []string{},
		`CIDs to use on the job. Mounts them at '/inputs' in the execution.`,
	)
	dockerRunCmd.PersistentFlags().StringSliceVarP(
		&jobInputUrls, "input-urls", "u", []string{},
		`URL:path of the input data volumes downloaded from a URL source. Mounts data at 'path' (e.g. '-u http://foo.com/bar.tar.gz:/app/bar.tar.gz' mounts 'http://foo.com/bar.tar.gz' at '/app/bar.tar.gz'). URL can specify a port number (e.g. 'https://foo.com:443/bar.tar.gz:/app/bar.tar.gz') and supports HTTP and HTTPS.`, //nolint:lll // Documentation, ok if long.
	)
	dockerRunCmd.PersistentFlags().StringSliceVarP(
		&jobInputVolumes, "input-volumes", "v", []string{},
		`CID:path of the input data volumes, if you need to set the path of the mounted data.`,
	)
	dockerRunCmd.PersistentFlags().StringSliceVarP(
		&jobOutputVolumes, "output-volumes", "o", []string{},
		`name:path of the output data volumes. 'outputs:/outputs' is always added.`,
	)
	dockerRunCmd.PersistentFlags().StringSliceVarP(
		&jobEnv, "env", "e", []string{},
		`The environment variables to supply to the job (e.g. --env FOO=bar --env BAR=baz)`,
	)
	dockerRunCmd.PersistentFlags().IntVarP(
		&jobConcurrency, "concurrency", "c", 1,
		`How many nodes should run the job`,
	)
	dockerRunCmd.PersistentFlags().StringVar(
		&jobCPU, "cpu", "",
		`Job CPU cores (e.g. 500m, 2, 8).`,
	)
	dockerRunCmd.PersistentFlags().StringVar(
		&jobMemory, "memory", "",
		`Job Memory requirement (e.g. 500Mb, 2Gb, 8Gb).`,
	)
	dockerRunCmd.PersistentFlags().StringVar(
		&jobGPU, "gpu", "",
		`Job GPU requirement (e.g. 1, 2, 8).`,
	)
	dockerRunCmd.PersistentFlags().BoolVar(
		&skipSyntaxChecking, "skip-syntax-checking", false,
		`Skip having 'shellchecker' verify syntax of the command`,
	)

	dockerRunCmd.PersistentFlags().StringVarP(
		&jobWorkingDir, "workdir", "w", "",
		`Working directory inside the container. Overrides the working directory shipped with the image (e.g. via WORKDIR in Dockerfile).`,
	)

	dockerRunCmd.PersistentFlags().StringSliceVarP(&jobLabels,
		"labels", "l", []string{},
		`List of labels for the job. Enter multiple in the format '-l a -l 2'. All characters not matching /a-zA-Z0-9_:|-/ and all emojis will be stripped.`, //nolint:lll // Documentation, ok if long.
	)

	dockerRunCmd.PersistentFlags().BoolVar(
		&waitForJobToFinish, "wait", false,
		`Wait for the job to finish.`,
	)

<<<<<<< HEAD
	dockerRunCmd.PersistentFlags().BoolVar(
		&isLocal, "local", false,
		`Run the job locally. Docker is required`,
	)

	// ipfs get wait time
	dockerRunCmd.PersistentFlags().IntVarP(
		&jobIpfsGetTimeOut, "gettimeout", "g", 10, //nolint: gomnd
		`Timeout for getting the results of a job in --wait`,
=======
	dockerRunCmd.PersistentFlags().IntVar(
		&waitForJobTimeoutSecs, "wait-timeout-secs", DefaultDockerRunWaitSeconds,
		`When using --wait, how many seconds to wait for the job to complete before giving up.`,
	)

	dockerRunCmd.PersistentFlags().BoolVar(
		&waitForJobToFinishAndPrintOutput, "download", false,
		`Download the results and print stdout once the job has completed (implies --wait).`,
>>>>>>> fa8bce6e
	)

	setupDownloadFlags(dockerRunCmd, &runDownloadFlags)

	dockerRunCmd.PersistentFlags().StringVar(
		&shardingGlobPattern, "sharding-glob-pattern", "",
		`Use this pattern to match files to be sharded.`,
	)

	dockerRunCmd.PersistentFlags().StringVar(
		&shardingBasePath, "sharding-base-path", "",
		`Where the sharding glob pattern starts from - useful when you have multiple volumes.`,
	)

	dockerRunCmd.PersistentFlags().IntVar(
		&shardingBatchSize, "sharding-batch-size", 1,
		`Place results of the sharding glob pattern into groups of this size.`,
	)
}

var dockerCmd = &cobra.Command{
	Use:   "docker",
	Short: "Run a docker job on the network (see run subcommand)",
}

var dockerRunCmd = &cobra.Command{
	Use:   "run",
	Short: "Run a docker job on the network",
	Args:  cobra.MinimumNArgs(1),
	PostRun: func(cmd *cobra.Command, args []string) {
		// Can't think of any reason we'd want these to persist.
		// The below is to clean out for testing purposes. (Kinda ugly to put it in here,
		// but potentially cleaner than making things public, which would
		// be the other way to attack this.)
		jobInputs = []string{}
		jobInputUrls = []string{}
		jobInputVolumes = []string{}
		jobOutputVolumes = []string{}
		jobEnv = []string{}
		jobLabels = []string{}

		jobEngine = "docker"
		jobVerifier = "ipfs"
		jobConcurrency = 1
		jobCPU = ""
		jobMemory = ""
		jobGPU = ""
		isLocal = false
		skipSyntaxChecking = false
		waitForJobToFinish = false
		waitForJobToFinishAndPrintOutput = false
		runDownloadFlags = ipfs.DownloadSettings{
			TimeoutSecs:    10,
			OutputDir:      ".",
			IPFSSwarmAddrs: strings.Join(system.Envs[system.Production].IPFSSwarmAddresses, ","),
		}
		jobWorkingDir = ""
		shardingGlobPattern = ""
		shardingBasePath = ""
		shardingBatchSize = 1
	},
	RunE: func(cmd *cobra.Command, cmdArgs []string) error { // nolintunparam // incorrect that cmd is unused.
		cm := system.NewCleanupManager()
		defer cm.Cleanup()
		ctx := context.Background()
		jobImage := cmdArgs[0]
		jobEntrypoint := cmdArgs[1:]

		if waitForJobToFinishAndPrintOutput {
			waitForJobToFinish = true
		}

		engineType, err := executor.ParseEngineType(jobEngine)
		if err != nil {
			return err
		}

		verifierType, err := verifier.ParseVerifierType(jobVerifier)
		if err != nil {
			return err
		}

		for _, i := range jobInputs {
			jobInputVolumes = append(jobInputVolumes, fmt.Sprintf("%s:/inputs", i))
		}

		jobOutputVolumes = append(jobOutputVolumes, "outputs:/outputs")

		// No error checking, because it will never be an error (for now)
		sanitizationMsgs, sanitizationFatal := system.SanitizeImageAndEntrypoint(jobEntrypoint)
		if sanitizationFatal {
			log.Error().Msgf("Errors: %+v", sanitizationMsgs)
			return fmt.Errorf("could not continue with errors")
		}

		if len(sanitizationMsgs) > 0 {
			log.Warn().Msgf("Found the following possible errors in arguments: %+v", sanitizationMsgs)
		}

		if len(jobWorkingDir) > 0 {
			err = system.ValidateWorkingDir(jobWorkingDir)
			if err != nil {
				return err
			}
		}

		spec, deal, err := jobutils.ConstructDockerJob(
			engineType,
			verifierType,
			jobCPU,
			jobMemory,
			jobGPU,
			jobInputUrls,
			jobInputVolumes,
			jobOutputVolumes,
			jobEnv,
			jobEntrypoint,
			jobImage,
			jobConcurrency,
			jobLabels,
			jobWorkingDir,
		)

		if err != nil {
			return err
		}

		spec.Sharding = executor.JobShardingConfig{
			GlobPattern: shardingGlobPattern,
			BasePath:    shardingBasePath,
			BatchSize:   shardingBatchSize,
		}

		if !skipSyntaxChecking {
			err = system.CheckBashSyntax(jobEntrypoint)
			if err != nil {
				return err
			}
		}

<<<<<<< HEAD
		if isLocal {
			client, err := local.NewDockerClient()
=======
		job, err := getAPIClient().Submit(ctx, spec, deal, nil)
		if err != nil {
			return err
		}

		cmd.Printf("%s\n", job.ID)
		if waitForJobToFinish {
			resolver := getAPIClient().GetJobStateResolver()
			resolver.SetWaitTime(waitForJobTimeoutSecs, time.Second*1)
			err = resolver.WaitUntilComplete(ctx, job.ID)
>>>>>>> fa8bce6e
			if err != nil {
				cmd.Printf("%t\n", local.IsInstalled(client))
				return err
			}
			std, err := local.RunJobLocally(ctx, spec)
			cmd.Printf("%v", std)

<<<<<<< HEAD
			if err != nil {
				return err
			}
		} else {
			job, err := getAPIClient().Submit(ctx, spec, deal, nil)
			if err != nil {
				return err
			}
	states, err := getAPIClient().GetExecutionStates(ctx, job.ID)
			if err != nil {
				return err
			}

			cmd.Printf("%s\n", job.ID)
			currentNodeID, _ := pjob.GetCurrentJobState(states)
			nodeIds := []string{currentNodeID}

			// TODO: #424 Should we refactor all this waiting out? I worry about putting this all here \
			// feels like we're overloading the surface of the CLI command a lot.
			if waitForJobToFinishAndPrintOutput {
				err = WaitForJob(ctx, job.ID, job,
					WaitForJobThrowErrors(job, []executor.JobStateType{
						executor.JobStateCancelled,
						executor.JobStateError,
					}),
					WaitForJobAllHaveState(nodeIds, executor.JobStateComplete),
				)
				if err != nil {
					return err
				}

				cidl := Get(job.ID, jobIpfsGetTimeOut, jobLocalOutput)

				// TODO: #425 Can you explain what the below is doing? Please comment.
				var cidv string
				for cid := range cidl {
					cidv = filepath.Join(jobLocalOutput, cid)
				}
				body, err := os.ReadFile(cidv + "/stdout")
				if err != nil {
					return err
				}
				cmd.Println(string(body))
			}

=======
			if waitForJobToFinishAndPrintOutput {
				results, err := getAPIClient().GetResults(ctx, job.ID)
				if err != nil {
					return err
				}
				if len(results) == 0 {
					return fmt.Errorf("no results found")
				}
				err = ipfs.DownloadJob(
					cm,
					job,
					results,
					runDownloadFlags,
				)
				if err != nil {
					return err
				}
				body, err := os.ReadFile(filepath.Join(runDownloadFlags.OutputDir, "stdout"))
				if err != nil {
					return err
				}
				fmt.Println()
				fmt.Println(string(body))
			}
>>>>>>> fa8bce6e
		}

		return nil
	},
}<|MERGE_RESOLUTION|>--- conflicted
+++ resolved
@@ -10,13 +10,9 @@
 
 	"github.com/filecoin-project/bacalhau/pkg/executor"
 	"github.com/filecoin-project/bacalhau/pkg/ipfs"
-<<<<<<< HEAD
 	pjob "github.com/filecoin-project/bacalhau/pkg/job"
 	"github.com/filecoin-project/bacalhau/pkg/local"
-=======
 	jobutils "github.com/filecoin-project/bacalhau/pkg/job"
-
->>>>>>> fa8bce6e
 	"github.com/filecoin-project/bacalhau/pkg/system"
 	"github.com/filecoin-project/bacalhau/pkg/verifier"
 	"github.com/rs/zerolog/log"
@@ -39,11 +35,9 @@
 var jobGPU string
 var jobWorkingDir string
 var skipSyntaxChecking bool
-<<<<<<< HEAD
+
 var isLocal bool
-=======
 var waitForJobToFinish bool
->>>>>>> fa8bce6e
 var waitForJobToFinishAndPrintOutput bool
 var waitForJobTimeoutSecs int
 var jobLabels []string
@@ -125,17 +119,11 @@
 		`Wait for the job to finish.`,
 	)
 
-<<<<<<< HEAD
 	dockerRunCmd.PersistentFlags().BoolVar(
 		&isLocal, "local", false,
 		`Run the job locally. Docker is required`,
 	)
 
-	// ipfs get wait time
-	dockerRunCmd.PersistentFlags().IntVarP(
-		&jobIpfsGetTimeOut, "gettimeout", "g", 10, //nolint: gomnd
-		`Timeout for getting the results of a job in --wait`,
-=======
 	dockerRunCmd.PersistentFlags().IntVar(
 		&waitForJobTimeoutSecs, "wait-timeout-secs", DefaultDockerRunWaitSeconds,
 		`When using --wait, how many seconds to wait for the job to complete before giving up.`,
@@ -144,7 +132,6 @@
 	dockerRunCmd.PersistentFlags().BoolVar(
 		&waitForJobToFinishAndPrintOutput, "download", false,
 		`Download the results and print stdout once the job has completed (implies --wait).`,
->>>>>>> fa8bce6e
 	)
 
 	setupDownloadFlags(dockerRunCmd, &runDownloadFlags)
@@ -285,10 +272,8 @@
 			}
 		}
 
-<<<<<<< HEAD
 		if isLocal {
 			client, err := local.NewDockerClient()
-=======
 		job, err := getAPIClient().Submit(ctx, spec, deal, nil)
 		if err != nil {
 			return err
@@ -299,7 +284,6 @@
 			resolver := getAPIClient().GetJobStateResolver()
 			resolver.SetWaitTime(waitForJobTimeoutSecs, time.Second*1)
 			err = resolver.WaitUntilComplete(ctx, job.ID)
->>>>>>> fa8bce6e
 			if err != nil {
 				cmd.Printf("%t\n", local.IsInstalled(client))
 				return err
@@ -307,7 +291,6 @@
 			std, err := local.RunJobLocally(ctx, spec)
 			cmd.Printf("%v", std)
 
-<<<<<<< HEAD
 			if err != nil {
 				return err
 			}
@@ -353,7 +336,7 @@
 				cmd.Println(string(body))
 			}
 
-=======
+
 			if waitForJobToFinishAndPrintOutput {
 				results, err := getAPIClient().GetResults(ctx, job.ID)
 				if err != nil {
@@ -378,7 +361,6 @@
 				fmt.Println()
 				fmt.Println(string(body))
 			}
->>>>>>> fa8bce6e
 		}
 
 		return nil
