package bacalhau

import (
	"context"
	"fmt"
	"strings"

	"github.com/filecoin-project/bacalhau/pkg/ipfs"
	jobutils "github.com/filecoin-project/bacalhau/pkg/job"
	"github.com/filecoin-project/bacalhau/pkg/model"
	"github.com/filecoin-project/bacalhau/pkg/util/templates"
	"github.com/filecoin-project/bacalhau/pkg/version"
	"github.com/pkg/errors"

	"github.com/filecoin-project/bacalhau/pkg/system"
	"github.com/rs/zerolog/log"
	"github.com/spf13/cobra"
	"k8s.io/kubectl/pkg/util/i18n"
)

const (
	CompleteStatus = "Complete"
)

var (
	dockerRunLong = templates.LongDesc(i18n.T(`
		Runs a job using the Docker executor on the node.
		`))

	//nolint:lll // Documentation
	dockerRunExample = templates.Examples(i18n.T(`
		# Run a Docker job, using the image 'dpokidov/imagemagick', with a CID mounted at /input_images and an output volume mounted at /output_images in the container.
		# All flags after the '--' are passed directly into the container for execution.
		bacalhau docker run \
		-v QmeZRGhe4PmjctYVSVHuEiA9oSXnqmYa4kQubSHgWbjv72:/input_images \
		-o results:/output_images \
		dpokidov/imagemagick \
		-- magick mogrify -resize 100x100 -quality 100 -path /output_images /input_images/*.jpg`))

	// Set Defaults (probably a better way to do this)
	ODR = NewDockerRunOptions()
)

// DockerRunOptions declares the arguments accepted by the `docker run` command
type DockerRunOptions struct {
	Engine        string   // Executor - executor.Executor
	Verifier      string   // Verifier - verifier.Verifier
	Publisher     string   // Publisher - publisher.Publisher
	Inputs        []string // Array of input CIDs
	InputUrls     []string // Array of input URLs (will be copied to IPFS)
	InputVolumes  []string // Array of input volumes in 'CID:mount point' form
	OutputVolumes []string // Array of output volumes in 'name:mount point' form
	Env           []string // Array of environment variables
	Concurrency   int      // Number of concurrent jobs to run
	Confidence    int      // Minimum number of nodes that must agree on a verification result
	MinBids       int      // Minimum number of bids before they will be accepted (at random)
	CPU           string
	Memory        string
	GPU           string
	WorkingDir    string   // Working directory for docker
	Labels        []string // Labels for the job on the Bacalhau network (for searching)

	Image      string   // Image to execute
	Entrypoint []string // Entrypoint to the docker image

	SkipSyntaxChecking bool // Verify the syntax using shellcheck

	RunTimeSettings RunTimeSettings // Settings for running the job

	DownloadFlags ipfs.IPFSDownloadSettings // Settings for running Download

	ShardingGlobPattern string
	ShardingBasePath    string
	ShardingBatchSize   int
}

func NewDockerRunOptions() *DockerRunOptions {
	return &DockerRunOptions{
<<<<<<< HEAD
		Engine:                           "docker",
		Verifier:                         "noop",
		Publisher:                        "ipfs",
		Inputs:                           []string{},
		InputUrls:                        []string{},
		InputVolumes:                     []string{},
		OutputVolumes:                    []string{},
		Env:                              []string{},
		Concurrency:                      1,
		Confidence:                       0,
		MinBids:                          0, // 0 means no minimum before bidding
		CPU:                              "",
		Memory:                           "",
		GPU:                              "",
		SkipSyntaxChecking:               false,
		WorkingDir:                       "",
		Labels:                           []string{},
		WaitForJobToFinish:               false,
		WaitForJobToFinishAndPrintOutput: false,
		WaitForJobTimeoutSecs:            DefaultDockerRunWaitSeconds,
		DockerRunDownloadFlags: ipfs.IPFSDownloadSettings{
			TimeoutSecs:    10,
			OutputDir:      ".",
			IPFSSwarmAddrs: strings.Join(system.Envs[system.Production].IPFSSwarmAddresses, ","),
		},
		IPFSGetTimeOut: 10,
		IsLocal:        false,
=======
		Engine:             "docker",
		Verifier:           "noop",
		Publisher:          "ipfs",
		Inputs:             []string{},
		InputUrls:          []string{},
		InputVolumes:       []string{},
		OutputVolumes:      []string{},
		Env:                []string{},
		Concurrency:        1,
		Confidence:         0,
		CPU:                "",
		Memory:             "",
		GPU:                "",
		SkipSyntaxChecking: false,
		WorkingDir:         "",
		Labels:             []string{},
		DownloadFlags:      *ipfs.NewIPFSDownloadSettings(),
		RunTimeSettings:    *NewRunTimeSettings(),
>>>>>>> 07dc6a73

		ShardingGlobPattern: "",
		ShardingBasePath:    "/inputs",
		ShardingBatchSize:   1,
	}
}

func init() { //nolint:gochecknoinits,funlen // Using init in cobra command is idomatic
	dockerCmd.AddCommand(dockerRunCmd)

	// TODO: don't make jobEngine specifiable in the docker subcommand
	dockerRunCmd.PersistentFlags().StringVar(
		&ODR.Engine, "engine", ODR.Engine,
		`What executor engine to use to run the job`,
	)
	dockerRunCmd.PersistentFlags().StringVar(
		&ODR.Verifier, "verifier", ODR.Verifier,
		`What verification engine to use to run the job`,
	)
	dockerRunCmd.PersistentFlags().StringSliceVarP(
		&ODR.Inputs, "inputs", "i", ODR.Inputs,
		`CIDs to use on the job. Mounts them at '/inputs' in the execution.`,
	)

	//nolint:lll // Documentation, ok if long.
	dockerRunCmd.PersistentFlags().StringSliceVarP(
		&ODR.InputUrls, "input-urls", "u", ODR.InputUrls,
		`URL:path of the input data volumes downloaded from a URL source. Mounts data at 'path' (e.g. '-u http://foo.com/bar.tar.gz:/app/bar.tar.gz'
		mounts 'http://foo.com/bar.tar.gz' at '/app/bar.tar.gz'). URL can specify a port number (e.g. 'https://foo.com:443/bar.tar.gz:/app/bar.tar.gz')
		and supports HTTP and HTTPS.`,
	)
	dockerRunCmd.PersistentFlags().StringSliceVarP(
		&ODR.InputVolumes, "input-volumes", "v", ODR.InputVolumes,
		`CID:path of the input data volumes, if you need to set the path of the mounted data.`,
	)
	dockerRunCmd.PersistentFlags().StringSliceVarP(
		&ODR.OutputVolumes, "output-volumes", "o", ODR.OutputVolumes,
		`name:path of the output data volumes. 'outputs:/outputs' is always added.`,
	)
	dockerRunCmd.PersistentFlags().StringSliceVarP(
		&ODR.Env, "env", "e", ODR.Env,
		`The environment variables to supply to the job (e.g. --env FOO=bar --env BAR=baz)`,
	)
	dockerRunCmd.PersistentFlags().IntVarP(
		&ODR.Concurrency, "concurrency", "c", ODR.Concurrency,
		`How many nodes should run the job`,
	)
	dockerRunCmd.PersistentFlags().IntVar(
		&ODR.Confidence, "confidence", ODR.Confidence,
		`The minimum number of nodes that must agree on a verification result`,
	)
	dockerRunCmd.PersistentFlags().IntVar(
		&ODR.MinBids, "min-bids", ODR.MinBids,
		`Minimum number of bids that must be received before concurrency-many bids will be accepted (at random)`,
	)
	dockerRunCmd.PersistentFlags().StringVar(
		&ODR.CPU, "cpu", ODR.CPU,
		`Job CPU cores (e.g. 500m, 2, 8).`,
	)
	dockerRunCmd.PersistentFlags().StringVar(
		&ODR.Memory, "memory", ODR.Memory,
		`Job Memory requirement (e.g. 500Mb, 2Gb, 8Gb).`,
	)
	dockerRunCmd.PersistentFlags().StringVar(
		&ODR.GPU, "gpu", ODR.GPU,
		`Job GPU requirement (e.g. 1, 2, 8).`,
	)
	dockerRunCmd.PersistentFlags().BoolVar(
		&ODR.SkipSyntaxChecking, "skip-syntax-checking", ODR.SkipSyntaxChecking,
		`Skip having 'shellchecker' verify syntax of the command`,
	)

	dockerRunCmd.PersistentFlags().StringVarP(
		&ODR.WorkingDir, "workdir", "w", ODR.WorkingDir,
		`Working directory inside the container. Overrides the working directory shipped with the image (e.g. via WORKDIR in Dockerfile).`,
	)

	dockerRunCmd.PersistentFlags().StringSliceVarP(
		&ODR.Labels, "labels", "l", ODR.Labels,
		`List of labels for the job. Enter multiple in the format '-l a -l 2'. All characters not matching /a-zA-Z0-9_:|-/ and all emojis will be stripped.`, //nolint:lll // Documentation, ok if long.
	)

	dockerRunCmd.Flags().IntVar(&ODR.DownloadFlags.TimeoutSecs, "download-timeout-secs",
		ODR.DownloadFlags.TimeoutSecs, "Timeout duration for IPFS downloads.")
	dockerRunCmd.Flags().StringVar(&ODR.DownloadFlags.OutputDir, "output-dir",
		ODR.DownloadFlags.OutputDir, "Directory to write the output to.")
	dockerRunCmd.Flags().StringVar(&ODR.DownloadFlags.IPFSSwarmAddrs, "ipfs-swarm-addrs",
		ODR.DownloadFlags.IPFSSwarmAddrs, "Comma-separated list of IPFS nodes to connect to.")

	dockerRunCmd.PersistentFlags().StringVar(
		&ODR.ShardingGlobPattern, "sharding-glob-pattern", ODR.ShardingGlobPattern,
		`Use this pattern to match files to be sharded.`,
	)

	dockerRunCmd.PersistentFlags().StringVar(
		&ODR.ShardingBasePath, "sharding-base-path", ODR.ShardingBasePath,
		`Where the sharding glob pattern starts from - useful when you have multiple volumes.`,
	)

	dockerRunCmd.PersistentFlags().IntVar(
		&ODR.ShardingBatchSize, "sharding-batch-size", ODR.ShardingBatchSize,
		`Place results of the sharding glob pattern into groups of this size.`,
	)

	setupRunTimeFlags(dockerRunCmd, &ODR.RunTimeSettings)
}

var dockerCmd = &cobra.Command{
	Use:   "docker",
	Short: "Run a docker job on the network (see run subcommand)",
	PersistentPreRunE: func(cmd *cobra.Command, args []string) error {
		// Check that the server version is compatible with the client version
		serverVersion, _ := getAPIClient().Version(cmd.Context()) // Ok if this fails, version validation will skip
		if err := ensureValidVersion(cmd.Context(), version.Get(), serverVersion); err != nil {
			log.Err(err)
			return err
		}
		return nil
	},
}

var dockerRunCmd = &cobra.Command{
	Use:     "run",
	Short:   "Run a docker job on the network",
	Long:    dockerRunLong,
	Example: dockerRunExample,
	Args:    cobra.MinimumNArgs(1),
	PostRun: func(cmd *cobra.Command, args []string) {},
	RunE: func(cmd *cobra.Command, cmdArgs []string) error { // nolintunparam // incorrect that cmd is unused.
		cm := system.NewCleanupManager()
		defer cm.Cleanup()
		ctx := cmd.Context()

		t := system.GetTracer()
		ctx, rootSpan := system.NewRootSpan(ctx, t, "cmd/bacalhau/dockerRun")
		defer rootSpan.End()
		cm.RegisterCallback(system.CleanupTraceProvider)

		jobSpec, jobDeal, err := CreateJobSpecAndDeal(ctx, cmdArgs, ODR)
		if err != nil {
			return errors.Wrap(err, "CreateJobSpecAndDeal:")
		}

		err = ExecuteJob(ctx,
			cm,
			cmd,
			jobSpec,
			jobDeal,
			ODR.RunTimeSettings,
			ODR.DownloadFlags,
		)

		if err != nil {
			return fmt.Errorf("error executing job: %s", err)
		}

		return nil
	},
}

func CreateJobSpecAndDeal(ctx context.Context,
	cmdArgs []string,
	odr *DockerRunOptions) (*model.JobSpec, *model.JobDeal, error) {
	//nolint:ineffassign,staticcheck
	ctx, span := system.GetTracer().Start(ctx, "cmd/bacalhau/dockerRun.ProcessAndExecuteJob")
	defer span.End()

	odr.Image = cmdArgs[0]
	odr.Entrypoint = cmdArgs[1:]

	odr.DownloadFlags = ipfs.IPFSDownloadSettings{
		TimeoutSecs:    odr.DownloadFlags.TimeoutSecs,
		OutputDir:      odr.DownloadFlags.OutputDir,
		IPFSSwarmAddrs: strings.Join(system.Envs[system.Production].IPFSSwarmAddresses, ","),
	}

	if odr.RunTimeSettings.WaitForJobToFinishAndPrintOutput {
		odr.RunTimeSettings.WaitForJobToFinish = true
	}

<<<<<<< HEAD
		jobSpec, jobDeal, err := jobutils.ConstructDockerJob(
			engineType,
			verifierType,
			publisherType,
			ODR.CPU,
			ODR.Memory,
			ODR.GPU,
			ODR.InputUrls,
			ODR.InputVolumes,
			ODR.OutputVolumes,
			ODR.Env,
			ODR.Entrypoint,
			ODR.Image,
			ODR.Concurrency,
			ODR.Confidence,
			ODR.MinBids,
			ODR.Labels,
			ODR.WorkingDir,
			ODR.ShardingGlobPattern,
			ODR.ShardingBasePath,
			ODR.ShardingBatchSize,
			doNotTrack,
		)
		if err != nil {
			return fmt.Errorf("error executing job: %s", err)
		}
=======
	engineType, err := model.ParseEngineType(odr.Engine)
	if err != nil {
		return &model.JobSpec{}, &model.JobDeal{}, err
	}
>>>>>>> 07dc6a73

	verifierType, err := model.ParseVerifierType(odr.Verifier)
	if err != nil {
		return &model.JobSpec{}, &model.JobDeal{}, err
	}

	publisherType, err := model.ParsePublisherType(odr.Publisher)
	if err != nil {
		return &model.JobSpec{}, &model.JobDeal{}, err
	}

	for _, i := range odr.Inputs {
		odr.InputVolumes = append(odr.InputVolumes, fmt.Sprintf("%s:/inputs", i))
	}

	if len(odr.WorkingDir) > 0 {
		err = system.ValidateWorkingDir(odr.WorkingDir)

		if err != nil {
			return &model.JobSpec{}, &model.JobDeal{}, errors.Wrap(err, "CreateJobSpecAndDeal:")
		}
	}

	jobSpec, jobDeal, err := jobutils.ConstructDockerJob(
		engineType,
		verifierType,
		publisherType,
		odr.CPU,
		odr.Memory,
		odr.GPU,
		odr.InputUrls,
		odr.InputVolumes,
		odr.OutputVolumes,
		odr.Env,
		odr.Entrypoint,
		odr.Image,
		odr.Concurrency,
		odr.Confidence,
		odr.Labels,
		odr.WorkingDir,
		odr.ShardingGlobPattern,
		odr.ShardingBasePath,
		odr.ShardingBatchSize,
		doNotTrack,
	)
	if err != nil {
		return &model.JobSpec{}, &model.JobDeal{}, errors.Wrap(err, "CreateJobSpecAndDeal:")
	}

	return jobSpec, jobDeal, nil
}<|MERGE_RESOLUTION|>--- conflicted
+++ resolved
@@ -76,35 +76,6 @@
 
 func NewDockerRunOptions() *DockerRunOptions {
 	return &DockerRunOptions{
-<<<<<<< HEAD
-		Engine:                           "docker",
-		Verifier:                         "noop",
-		Publisher:                        "ipfs",
-		Inputs:                           []string{},
-		InputUrls:                        []string{},
-		InputVolumes:                     []string{},
-		OutputVolumes:                    []string{},
-		Env:                              []string{},
-		Concurrency:                      1,
-		Confidence:                       0,
-		MinBids:                          0, // 0 means no minimum before bidding
-		CPU:                              "",
-		Memory:                           "",
-		GPU:                              "",
-		SkipSyntaxChecking:               false,
-		WorkingDir:                       "",
-		Labels:                           []string{},
-		WaitForJobToFinish:               false,
-		WaitForJobToFinishAndPrintOutput: false,
-		WaitForJobTimeoutSecs:            DefaultDockerRunWaitSeconds,
-		DockerRunDownloadFlags: ipfs.IPFSDownloadSettings{
-			TimeoutSecs:    10,
-			OutputDir:      ".",
-			IPFSSwarmAddrs: strings.Join(system.Envs[system.Production].IPFSSwarmAddresses, ","),
-		},
-		IPFSGetTimeOut: 10,
-		IsLocal:        false,
-=======
 		Engine:             "docker",
 		Verifier:           "noop",
 		Publisher:          "ipfs",
@@ -115,6 +86,7 @@
 		Env:                []string{},
 		Concurrency:        1,
 		Confidence:         0,
+		MinBids:            0, // 0 means no minimum before bidding
 		CPU:                "",
 		Memory:             "",
 		GPU:                "",
@@ -123,7 +95,6 @@
 		Labels:             []string{},
 		DownloadFlags:      *ipfs.NewIPFSDownloadSettings(),
 		RunTimeSettings:    *NewRunTimeSettings(),
->>>>>>> 07dc6a73
 
 		ShardingGlobPattern: "",
 		ShardingBasePath:    "/inputs",
@@ -288,7 +259,7 @@
 	cmdArgs []string,
 	odr *DockerRunOptions) (*model.JobSpec, *model.JobDeal, error) {
 	//nolint:ineffassign,staticcheck
-	ctx, span := system.GetTracer().Start(ctx, "cmd/bacalhau/dockerRun.ProcessAndExecuteJob")
+	_, span := system.GetTracer().Start(ctx, "cmd/bacalhau/dockerRun.ProcessAndExecuteJob")
 	defer span.End()
 
 	odr.Image = cmdArgs[0]
@@ -304,39 +275,10 @@
 		odr.RunTimeSettings.WaitForJobToFinish = true
 	}
 
-<<<<<<< HEAD
-		jobSpec, jobDeal, err := jobutils.ConstructDockerJob(
-			engineType,
-			verifierType,
-			publisherType,
-			ODR.CPU,
-			ODR.Memory,
-			ODR.GPU,
-			ODR.InputUrls,
-			ODR.InputVolumes,
-			ODR.OutputVolumes,
-			ODR.Env,
-			ODR.Entrypoint,
-			ODR.Image,
-			ODR.Concurrency,
-			ODR.Confidence,
-			ODR.MinBids,
-			ODR.Labels,
-			ODR.WorkingDir,
-			ODR.ShardingGlobPattern,
-			ODR.ShardingBasePath,
-			ODR.ShardingBatchSize,
-			doNotTrack,
-		)
-		if err != nil {
-			return fmt.Errorf("error executing job: %s", err)
-		}
-=======
 	engineType, err := model.ParseEngineType(odr.Engine)
 	if err != nil {
 		return &model.JobSpec{}, &model.JobDeal{}, err
 	}
->>>>>>> 07dc6a73
 
 	verifierType, err := model.ParseVerifierType(odr.Verifier)
 	if err != nil {
@@ -375,6 +317,7 @@
 		odr.Image,
 		odr.Concurrency,
 		odr.Confidence,
+		odr.MinBids,
 		odr.Labels,
 		odr.WorkingDir,
 		odr.ShardingGlobPattern,
