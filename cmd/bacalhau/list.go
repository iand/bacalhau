--- conflicted
+++ resolved
@@ -141,15 +141,9 @@
 				j.Spec.Engine.String(),
 			}
 
-<<<<<<< HEAD
-			if jobInRow.Spec.Engine == executor.EngineDocker {
-				jobDesc = append(jobDesc, jobInRow.Spec.Docker.Image)
-				jobDesc = append(jobDesc, strings.Join(jobInRow.Spec.Docker.Entrypoint, " "))
-=======
 			if j.Spec.Engine == executor.EngineDocker {
-				jobDesc = append(jobDesc, j.Spec.VM.Image)
-				jobDesc = append(jobDesc, strings.Join(j.Spec.VM.Entrypoint, " "))
->>>>>>> 0a2e67be
+				jobDesc = append(jobDesc, j.Spec.Docker.Image)
+				jobDesc = append(jobDesc, strings.Join(j.Spec.Docker.Entrypoint, " "))
 			}
 
 			if len(j.State) == 0 {
