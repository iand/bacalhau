package bacalhau

import (
	"bytes"
	"context"
	crand "crypto/rand"
	"fmt"
	"io"
	"io/ioutil"
	"math/big"
	"net"
	"net/url"
	"os"
	"strconv"
<<<<<<< HEAD
	"time"

	"github.com/filecoin-project/bacalhau/pkg/devstack"
	"github.com/google/uuid"

=======
>>>>>>> 4bc10872
	"strings"
	"testing"
	"time"

	"github.com/filecoin-project/bacalhau/pkg/computenode"
	"github.com/filecoin-project/bacalhau/pkg/devstack"
	"github.com/filecoin-project/bacalhau/pkg/publicapi"
	"github.com/filecoin-project/bacalhau/pkg/system"
	devstack_tests "github.com/filecoin-project/bacalhau/pkg/test/devstack"
	"github.com/rs/zerolog/log"
	"github.com/spf13/cobra"
	"github.com/stretchr/testify/assert"
	"github.com/stretchr/testify/require"
	"github.com/stretchr/testify/suite"
)

// Define the suite, and absorb the built-in basic suite
// functionality from testify - including a T() method which
// returns the current testing context
type DockerRunSuite struct {
	suite.Suite
	rootCmd *cobra.Command
}

// In order for 'go test' to run this suite, we need to create
// a normal test function and pass our suite to suite.Run
func TestDockerRunSuite(t *testing.T) {
	suite.Run(t, new(DockerRunSuite))
}

// Before all suite
func (suite *DockerRunSuite) SetupSuite() {
}

// Before each test
func (suite *DockerRunSuite) SetupTest() {
	require.NoError(suite.T(), system.InitConfigForTesting())
	suite.rootCmd = RootCmd
}

func (suite *DockerRunSuite) TearDownTest() {
}

func (suite *DockerRunSuite) TearDownSuite() {

}

// TODO: #471 Refactor all of these tests to use common functionality; they're all very similar
func (suite *DockerRunSuite) TestRun_GenericSubmit() {
	tests := []struct {
		numberOfJobs int
	}{
		{numberOfJobs: 1}, // Test for one
		{numberOfJobs: 5}, // Test for five
	}

	for i, tc := range tests {
		func() {
			ctx := context.Background()
			c, cm := publicapi.SetupTests(suite.T())
			defer cm.Cleanup()

			*ODR = *NewDockerRunOptions()

			randomUUID := uuid.New()
			parsedBasedURI, _ := url.Parse(c.BaseURI)
			host, port, _ := net.SplitHostPort(parsedBasedURI.Host)
			_, out, err := ExecuteTestCobraCommand(suite.T(), suite.rootCmd, "docker", "run",
				"--api-host", host,
				"--api-port", port,
				fmt.Sprintf("ubuntu echo %s", randomUUID.String()),
			)
			require.NoError(suite.T(), err, "Error submitting job. Run - Number of Jobs: %d. Job number: %d", tc.numberOfJobs, i)

			job, _, err := c.Get(ctx, strings.TrimSpace(out))
			require.NoError(suite.T(), err)
			require.NotNil(suite.T(), job, "Failed to get job with ID: %s", out)
		}()
	}
}

func (suite *DockerRunSuite) TestRun_GPURequests() {
	tests := []struct {
		submitArgs []string
		fatalErr   bool
		errString  string
		numGPUs    string
	}{
		{submitArgs: []string{"--gpu=1", "nvidia/cuda:11.0.3-base-ubuntu20.04", "nvidia-smi"}, fatalErr: false, errString: "", numGPUs: "1"},
	}

	for i, tc := range tests {
		func() {
			var logBuf = new(bytes.Buffer)
			var Stdout = struct{ io.Writer }{os.Stdout}
			originalLogger := log.Logger
			log.Logger = log.With().Logger().Output(io.MultiWriter(Stdout, logBuf))
			defer func() {
				log.Logger = originalLogger
			}()

			ctx := context.Background()
			c, cm := publicapi.SetupTests(suite.T())
			defer cm.Cleanup()

			*ODR = *NewDockerRunOptions()

			parsedBasedURI, _ := url.Parse(c.BaseURI)
			host, port, _ := net.SplitHostPort(parsedBasedURI.Host)
			allArgs := []string{"docker", "run", "--api-host", host, "--api-port", port}
			allArgs = append(allArgs, tc.submitArgs...)
			_, out, submitErr := ExecuteTestCobraCommand(suite.T(), suite.rootCmd, allArgs...)

			if tc.fatalErr {
				require.Contains(suite.T(), out, tc.errString, "Did not find expected error message for fatalError in error string.\nExpected: %s\nActual: %s", tc.errString, out)
				return
			} else {
				require.NoError(suite.T(), submitErr, "Error submitting job. Run - Test-Number: %d - String: %s", i, tc.submitArgs)
			}

			require.True(suite.T(), !tc.fatalErr, "Expected fatal err, but submitted.")

			job, foundJob, getErr := c.Get(ctx, strings.TrimSpace(out))
			require.True(suite.T(), foundJob, "error getting job")
			require.NotNil(suite.T(), job, "Failed to get job with ID: %s\nErr: %+v", out, getErr)
			if tc.errString != "" {
				o := logBuf.String()
				require.Contains(suite.T(), o, tc.errString, "Did not find expected error message in error string.\nExpected: %s\nActual: %s", tc.errString, o)
			}
			require.Equal(suite.T(), tc.numGPUs, job.Job.Spec.Resources.GPU, "Expected %d GPUs, but got %d", tc.numGPUs, job.Job.Spec.Resources.GPU)
		}()
	}
}

func (suite *DockerRunSuite) TestRun_GenericSubmitWait() {
	tests := []struct {
		numberOfJobs int
	}{
		{numberOfJobs: 1}, // Test for one
	}

	for i, tc := range tests {
		func() {
			ctx := context.Background()
			devstack, cm := devstack_tests.SetupTest(ctx, suite.T(), 1, 0, computenode.ComputeNodeConfig{})
			defer cm.Cleanup()

			*ODR = *NewDockerRunOptions()

			dir, err := ioutil.TempDir("", "bacalhau-TestRun_GenericSubmitWait")
			require.NoError(suite.T(), err)

			swarmAddresses, err := devstack.Nodes[0].IPFSClient.SwarmAddresses(ctx)
			require.NoError(suite.T(), err)
			ODR.DownloadFlags.IPFSSwarmAddrs = strings.Join(swarmAddresses, ",")
			ODR.DownloadFlags.OutputDir = dir

			outputDir, err := ioutil.TempDir("", "bacalhau-ipfs-devstack-test")
			require.NoError(suite.T(), err)

			_, out, err := ExecuteTestCobraCommand(suite.T(), suite.rootCmd, "docker", "run",
				"--api-host", devstack.Nodes[0].APIServer.Host,
				"--api-port", fmt.Sprintf("%d", devstack.Nodes[0].APIServer.Port),
				"--wait",
				"--output-dir", outputDir,
				"ubuntu",
				"--",
				"echo", "hello from docker submit wait",
			)
			require.NoError(suite.T(), err, "Error submitting job. Run - Number of Jobs: %d. Job number: %d", tc.numberOfJobs, i)

			client := publicapi.NewAPIClient(devstack.Nodes[0].APIServer.GetURI())
			job, _, err := client.Get(ctx, strings.TrimSpace(out))
			require.NoError(suite.T(), err)
			require.NotNil(suite.T(), job, "Failed to get job with ID: %s", out)
		}()
	}
}

func (suite *DockerRunSuite) TestRun_SubmitInputs() {
	tests := []struct {
		numberOfJobs int
	}{
		{numberOfJobs: 1},
	}

	for i, tc := range tests {
		type (
			InputVolume struct {
				cid  string
				path string
				flag string
			}
		)

		testCids := []struct {
			inputVolumes []InputVolume
			err          error
		}{
			{inputVolumes: []InputVolume{{cid: "QmZUCdf9ZdpbHdr9pU8XjdUMKutKa1aVSrLZZWC4uY4pHA", path: "", flag: "-i"}}, err: nil}, // Fake CID, but well structured
			{inputVolumes: []InputVolume{
				{cid: "QmZUCdf9ZdpbHdr9pU8XjdUMKutKa1aVSrLZZWC4uY4pHB", path: "", flag: "-i"},
				{cid: "QmZUCdf9ZdpbHdr9pU8XjdUMKutKa1aVSrLZZWC4uY4pHC", path: "", flag: "-i"}}, err: nil}, // 2x Fake CID, but well structured
			{inputVolumes: []InputVolume{
				{cid: "QmZUCdf9ZdpbHdr9pU8XjdUMKutKa1aVSrLZZWC4uY4pHD", path: "/CUSTOM_INPUT_PATH_1", flag: "-v"}}, err: nil}, // Fake CID, but well structured
			{inputVolumes: []InputVolume{
				{cid: "QmZUCdf9ZdpbHdr9pU8XjdUMKutKa1aVSrLZZWC4uY4pHE", path: "", flag: "-i"},
				{cid: "QmZUCdf9ZdpbHdr9pU8XjdUMKutKa1aVSrLZZWC4uY4pHF", path: "/CUSTOM_INPUT_PATH_2", flag: "-v"}}, err: nil}, // 2x Fake CID, but well structured

		}

		for _, tcids := range testCids {
			func() {
				ctx := context.Background()
				c, cm := publicapi.SetupTests(suite.T())
				defer cm.Cleanup()

				*ODR = *NewDockerRunOptions()

				parsedBasedURI, _ := url.Parse(c.BaseURI)
				host, port, _ := net.SplitHostPort(parsedBasedURI.Host)
				flagsArray := []string{"docker", "run",
					"--api-host", host,
					"--api-port", port}
				for _, iv := range tcids.inputVolumes {
					ivString := iv.cid
					if iv.path != "" {
						ivString += fmt.Sprintf(":%s", iv.path)
					}
					flagsArray = append(flagsArray, iv.flag, ivString)
				}
				flagsArray = append(flagsArray, "ubuntu cat /inputs/foo.txt") // This doesn't exist, but shouldn't error

				_, out, err := ExecuteTestCobraCommand(suite.T(), suite.rootCmd,
					flagsArray...,
				)
				require.NoError(suite.T(), err, "Error submitting job. Run - Number of Jobs: %s. Job number: %s", tc.numberOfJobs, i)

				job, _, err := c.Get(ctx, strings.TrimSpace(out))
				require.NoError(suite.T(), err)
				require.NotNil(suite.T(), job, "Failed to get job with ID: %s", out)

				require.Equal(suite.T(), len(tcids.inputVolumes), len(job.Job.Spec.Inputs), "Number of job inputs != # of test inputs .")

				// Need to do the below because ordering is not guaranteed
				for _, tcidIV := range tcids.inputVolumes {
					testCIDinJobInputs := false
					for _, jobInput := range job.Job.Spec.Inputs {
						if tcidIV.cid == jobInput.Cid {
							testCIDinJobInputs = true
							testPath := "/inputs"
							if tcidIV.path != "" {
								testPath = tcidIV.path
							}
							require.Equal(suite.T(), testPath, jobInput.Path, "Test Path not equal to Path from job.")
							break
						}
					}
					require.True(suite.T(), testCIDinJobInputs, "Test CID not in job inputs.")
				}
			}()
		}
	}
}

func (suite *DockerRunSuite) TestRun_SubmitUrlInputs() {
	tests := []struct {
		numberOfJobs int
	}{
		{numberOfJobs: 1},
	}

	for i, tc := range tests {
		type (
			InputURL struct {
				url  string
				path string
				flag string
			}
		)

		testURLs := []struct {
			inputURLs []InputURL
			err       error
		}{
			{inputURLs: []InputURL{{url: "http://foo.com/bar.tar.gz", path: "/app/data.tar.gz", flag: "-u"}}, err: nil},
			{inputURLs: []InputURL{{url: "https://qaz.edu/sam.zip", path: "/app/sam.zip", flag: "-u"}}, err: nil},
			{inputURLs: []InputURL{{url: "https://ifps.io/CID", path: "/app/file.csv", flag: "-u"}}, err: nil},
		}

		for _, turls := range testURLs {
			func() {
				ctx := context.Background()
				c, cm := publicapi.SetupTests(suite.T())
				defer cm.Cleanup()

				*ODR = *NewDockerRunOptions()

				parsedBasedURI, _ := url.Parse(c.BaseURI)
				host, port, _ := net.SplitHostPort(parsedBasedURI.Host)
				flagsArray := []string{"docker", "run",
					"--api-host", host,
					"--api-port", port}

				for _, iurl := range turls.inputURLs {
					iurlString := iurl.url
					if iurl.path != "" {
						iurlString += fmt.Sprintf(":%s", iurl.path)
					}
					flagsArray = append(flagsArray, iurl.flag, iurlString)
				}
				flagsArray = append(flagsArray, "ubuntu cat /app/foo_data.txt")

				_, out, err := ExecuteTestCobraCommand(suite.T(), suite.rootCmd,
					flagsArray...,
				)
				require.NoError(suite.T(), err, "Error submitting job. Run - Number of Jobs: %s. Job number: %s", tc.numberOfJobs, i)

				job, _, err := c.Get(ctx, strings.TrimSpace(out))
				require.NoError(suite.T(), err)
				require.NotNil(suite.T(), job, "Failed to get job with ID: %s", out)

				require.Equal(suite.T(), len(turls.inputURLs), len(job.Job.Spec.Inputs), "Number of job urls != # of test urls.")

				// Need to do the below because ordering is not guaranteed
				for _, turlIU := range turls.inputURLs {
					testURLinJobInputs := false
					for _, jobInput := range job.Job.Spec.Inputs {
						if turlIU.url == jobInput.URL {
							testURLinJobInputs = true
							testPath := "/app2"
							if turlIU.path != "" {
								testPath = turlIU.path
							}
							require.Equal(suite.T(), testPath, jobInput.Path, "Test Path not equal to Path from job.")
							break
						}
					}
					require.True(suite.T(), testURLinJobInputs, "Test URL not in job inputs.")
				}
			}()
		}
	}
}

func (suite *DockerRunSuite) TestRun_SubmitOutputs() {
	tests := []struct {
		numberOfJobs int
	}{
		{numberOfJobs: 1},
	}

	for i, tc := range tests {
		type (
			OutputVolumes struct {
				name string
				path string
			}
		)

		testCids := []struct {
			outputVolumes []OutputVolumes
			correctLength int
			err           string
		}{
			{outputVolumes: []OutputVolumes{{name: "", path: ""}}, correctLength: 1, err: ""},                                                                     // Flag not provided
			{outputVolumes: []OutputVolumes{{name: "OUTPUT_NAME", path: "/outputs_1"}}, correctLength: 2, err: ""},                                                // Correct output flag
			{outputVolumes: []OutputVolumes{{name: "OUTPUT_NAME_2", path: "/outputs_2"}, {name: "OUTPUT_NAME_3", path: "/outputs_3"}}, correctLength: 3, err: ""}, // 2 correct output flags
			{outputVolumes: []OutputVolumes{{name: "OUTPUT_NAME_4", path: ""}}, correctLength: 0, err: "invalid output volume"},                                   // OV requested but no path (should error)
			{outputVolumes: []OutputVolumes{{name: "", path: "/outputs_4"}}, correctLength: 0, err: "invalid output volume"},                                      // OV requested but no name (should error)
		}

		for _, tcids := range testCids {
			func() {
				ctx := context.Background()
				c, cm := publicapi.SetupTests(suite.T())
				defer cm.Cleanup()

				*ODR = *NewDockerRunOptions()

				parsedBasedURI, _ := url.Parse(c.BaseURI)
				host, port, _ := net.SplitHostPort(parsedBasedURI.Host)
				flagsArray := []string{"docker", "run",
					"--api-host", host,
					"--api-port", port}
				ovString := ""
				for _, ov := range tcids.outputVolumes {
					if ov.name != "" {
						ovString = ov.name
					}
					if ov.path != "" {
						ovString += fmt.Sprintf(":%s", ov.path)
					}
					if ovString != "" {
						flagsArray = append(flagsArray, "-o", ovString)
					}
				}
				flagsArray = append(flagsArray, "ubuntu echo 'hello world'")

				_, out, err := ExecuteTestCobraCommand(suite.T(), suite.rootCmd,
					flagsArray...,
				)
				if tcids.err != "" {
					require.Error(suite.T(), err, "Expected an error, but none provided. %+v", tcids)
					require.Contains(suite.T(), err.Error(), "invalid output volume", "Missed detection of invalid output volume.")
					return // Go to next in loop
				}
				require.NoError(suite.T(), err, "Error submitting job. Run - Number of Jobs: %d. Job number: %d", tc.numberOfJobs, i)

				job, _, err := c.Get(ctx, strings.TrimSpace(out))
				require.NoError(suite.T(), err)
				require.NotNil(suite.T(), job, "Failed to get job with ID: %s", out)

				require.Equal(suite.T(), tcids.correctLength, len(job.Job.Spec.Outputs), "Number of job outputs != correct number.")

				// Need to do the below because ordering is not guaranteed
				for _, tcidOV := range tcids.outputVolumes {
					testNameinJobOutputs := false
					testPathinJobOutputs := false
					for _, jobOutput := range job.Job.Spec.Outputs {
						if tcidOV.name == "" {
							if jobOutput.Name == "outputs" {
								testNameinJobOutputs = true
							}
						} else {
							if tcidOV.name == jobOutput.Name {
								testNameinJobOutputs = true
							}
						}

						if tcidOV.path == "" {
							if jobOutput.Path == "/outputs" {
								testPathinJobOutputs = true
							}
						} else {
							if tcidOV.path == jobOutput.Path {
								testPathinJobOutputs = true
							}
						}
					}
					require.True(suite.T(), testNameinJobOutputs, "Test OutputVolume Name not in job output names.")
					require.True(suite.T(), testPathinJobOutputs, "Test OutputVolume Path not in job output paths.")
				}
			}()
		}
	}
}

func (suite *DockerRunSuite) TestRun_CreatedAt() {
	tests := []struct {
		numberOfJobs int
	}{
		{numberOfJobs: 1}, // Test for one
		{numberOfJobs: 5}, // Test for five
	}

	for i, tc := range tests {
		func() {
			*ODR = *NewDockerRunOptions()

			ctx := context.Background()
			c, cm := publicapi.SetupTests(suite.T())
			defer cm.Cleanup()

			parsedBasedURI, _ := url.Parse(c.BaseURI)
			host, port, _ := net.SplitHostPort(parsedBasedURI.Host)
			_, out, err := ExecuteTestCobraCommand(suite.T(), suite.rootCmd, "docker", "run",
				"--api-host", host,
				"--api-port", port,
				"ubuntu echo 'hello world'",
			)
			assert.NoError(suite.T(), err, "Error submitting job. Run - Number of Jobs: %d. Job number: %d", tc.numberOfJobs, i)

			j, _, err := c.Get(ctx, strings.TrimSpace(out))
			require.NoError(suite.T(), err)
			require.NotNil(suite.T(), j, "Failed to get job with ID: %s", out)
			require.LessOrEqual(suite.T(), j.Job.CreatedAt, time.Now(), "Created at time is not less than or equal to now.")

			oldStartTime, _ := time.Parse(time.RFC3339, "2021-01-01T01:01:01+00:00")
			require.GreaterOrEqual(suite.T(), j.Job.CreatedAt, oldStartTime, "Created at time is not greater or equal to 2022-01-01.")
		}()

	}
}

func (suite *DockerRunSuite) TestRun_Annotations() {
	tests := []struct {
		numberOfJobs int
	}{
		{numberOfJobs: 1}, // Test for one
		// {numberOfJobs: 5}, // Test for five
	}

	annotationsToTest := []struct {
		Name          string
		Annotations   []string
		CorrectLength int
		BadCase       bool
	}{
		{Name: "1", Annotations: []string{""}, CorrectLength: 0, BadCase: false},               // Label flag, no value, but correctly quoted
		{Name: "1.1", Annotations: []string{`""`}, CorrectLength: 0, BadCase: false},           // Label flag, no value, but correctly quoted
		{Name: "2", Annotations: []string{"a"}, CorrectLength: 1, BadCase: false},              // Annotations, string
		{Name: "3", Annotations: []string{"b", "1"}, CorrectLength: 2, BadCase: false},         // Annotations, string and int
		{Name: "4", Annotations: []string{`''`, `" "`}, CorrectLength: 0, BadCase: false},      // Annotations, some edge case characters
		{Name: "5", Annotations: []string{"🏳", "0", "🌈️"}, CorrectLength: 3, BadCase: false},   // Emojis
		{Name: "6", Annotations: []string{"ايطاليا"}, CorrectLength: 0, BadCase: false},        // Right to left
		{Name: "7", Annotations: []string{"‫test‫"}, CorrectLength: 0, BadCase: false},         // Control charactel
		{Name: "8", Annotations: []string{"사회과학원", "어학연구소"}, CorrectLength: 0, BadCase: false}, // Two-byte characters
	}

	// allBadStrings := LoadBadStringsAnnotations()
	// for _, s := range allBadStrings {
	// 	strippedString := SafeStringStripper(s)
	// 	l := struct {
	// 		Annotations        []string
	// 		CorrectLength int
	// 		BadCase       bool
	// 	}{Annotations: []string{s}, CorrectLength: len(strippedString), BadCase: false}
	// 	AnnotationsToTest = append(AnnotationsToTest, l)
	// }

	for i, tc := range tests {
		func() {
			ctx := context.Background()
			c, cm := publicapi.SetupTests(suite.T())
			defer cm.Cleanup()

			for _, labelTest := range annotationsToTest {
				*ODR = *NewDockerRunOptions()

				// log.Warn().Msgf("%s - Args: %+v", labelTest.Name, os.Args)
				parsedBasedURI, err := url.Parse(c.BaseURI)
				require.NoError(suite.T(), err)

				host, port, err := net.SplitHostPort(parsedBasedURI.Host)
				require.NoError(suite.T(), err)

				var args []string

				args = append(args, "docker", "run", "--api-host", host, "--api-port", port)
				for _, label := range labelTest.Annotations {
					args = append(args, "-l", label)
				}

				randNum, _ := crand.Int(crand.Reader, big.NewInt(10000))
				args = append(args, fmt.Sprintf("ubuntu echo 'hello world - %s'", randNum.String()))

				_, out, err := ExecuteTestCobraCommand(suite.T(), suite.rootCmd, args...)
				require.NoError(suite.T(), err, "Error submitting job. Run - Number of Jobs: %d. Job number: %d", tc.numberOfJobs, i)

				testJob, _, err := c.Get(ctx, strings.TrimSpace(out))
				require.NoError(suite.T(), err)

				if labelTest.BadCase {
					require.Contains(suite.T(), out, "rror")
				} else {
					require.NotNil(suite.T(), testJob, "Failed to get job with ID: %s", out)
					require.NotContains(suite.T(), out, "rror", "'%s' caused an error", labelTest.Annotations)
					msg := fmt.Sprintf(`
Number of Annotations stored not equal to expected length.
Name: %s
Expected length: %d
Actual length: %d

Expected Annotations: %+v
Actual Annotations: %+v
`, labelTest.Name, len(labelTest.Annotations), len(testJob.Job.Spec.Annotations), labelTest.Annotations, testJob.Job.Spec.Annotations)
					require.Equal(suite.T(), labelTest.CorrectLength, len(testJob.Job.Spec.Annotations), msg)
				}
			}
		}()
	}
}

func (suite *DockerRunSuite) TestRun_EdgeCaseCLI() {
	tests := []struct {
		submitArgs []string
		fatalErr   bool
		errString  string
	}{
		{submitArgs: []string{"ubuntu", "-foo -bar -baz"}, fatalErr: true, errString: "unknown shorthand flag"}, // submitting flag will fail if not separated with a --
		{submitArgs: []string{"ubuntu", "python -foo -bar -baz"}, fatalErr: false, errString: ""},               // separating with -- should work and allow flags
		// {submitString: "-v QmeZRGhe4PmjctYVSVHuEiA9oSXnqmYa4kQubSHgWbjv72:/input_images -o results:/output_images dpokidov/imagemagick -- magick mogrify -fx '((g-b)/(r+g+b))>0.02 ? 1 : 0' -resize 256x256 -quality 100 -path /output_images /input_images/*.jpg"},
	}

	for i, tc := range tests {
		func() {
			var logBuf = new(bytes.Buffer)
			var Stdout = struct{ io.Writer }{os.Stdout}
			originalLogger := log.Logger
			log.Logger = log.With().Logger().Output(io.MultiWriter(Stdout, logBuf))
			defer func() {
				log.Logger = originalLogger
			}()

			ctx := context.Background()
			c, cm := publicapi.SetupTests(suite.T())
			defer cm.Cleanup()

			*ODR = *NewDockerRunOptions()

			parsedBasedURI, _ := url.Parse(c.BaseURI)
			host, port, _ := net.SplitHostPort(parsedBasedURI.Host)
			allArgs := []string{"docker", "run", "--api-host", host, "--api-port", port}
			allArgs = append(allArgs, tc.submitArgs...)
			_, out, submitErr := ExecuteTestCobraCommand(suite.T(), suite.rootCmd, allArgs...)

			if tc.fatalErr {
				require.Contains(suite.T(), out, tc.errString, "Did not find expected error message for fatalError in error string.\nExpected: %s\nActual: %s", tc.errString, out)
				return
			} else {
				require.NoError(suite.T(), submitErr, "Error submitting job. Run - Test-Number: %d - String: %s", i, tc.submitArgs)
			}

			require.True(suite.T(), !tc.fatalErr, "Expected fatal err, but submitted.")

			job, foundJob, getErr := c.Get(ctx, strings.TrimSpace(out))
			require.True(suite.T(), foundJob, "error getting job")
			require.NotNil(suite.T(), job, "Failed to get job with ID: %s\nErr: %+v", out, getErr)
			if tc.errString != "" {
				o := logBuf.String()
				require.Contains(suite.T(), o, tc.errString, "Did not find expected error message in error string.\nExpected: %s\nActual: %s", tc.errString, o)
			}
		}()
	}
}

func (suite *DockerRunSuite) TestRun_SubmitWorkdir() {
	tests := []struct {
		workdir    string
		error_code int
	}{
		{workdir: "", error_code: 0},
		{workdir: "/", error_code: 0},
		{workdir: "./mydir", error_code: 1},
		{workdir: "../mydir", error_code: 1},
		{workdir: "http://foo.com", error_code: 1},
		{workdir: "/foo//", error_code: 0}, // double forward slash is allowed in unix
		{workdir: "/foo//bar", error_code: 0},
	}

	for _, tc := range tests {
		func() {
			ctx := context.Background()
			c, cm := publicapi.SetupTests(suite.T())
			defer cm.Cleanup()

			*ODR = *NewDockerRunOptions()

			parsedBasedURI, _ := url.Parse(c.BaseURI)
			host, port, _ := net.SplitHostPort(parsedBasedURI.Host)
			flagsArray := []string{"docker", "run",
				"--api-host", host,
				"--api-port", port}
			flagsArray = append(flagsArray, "-w", tc.workdir)
			flagsArray = append(flagsArray, "ubuntu pwd")

			_, out, err := ExecuteTestCobraCommand(suite.T(), suite.rootCmd,
				flagsArray...,
			)

			if tc.error_code != 0 {
				require.Error(suite.T(), err)
			} else {
				require.NoError(suite.T(), err, "Error submitting job.")
				job, _, err := c.Get(ctx, strings.TrimSpace(out))
				require.NotNil(suite.T(), job, "Failed to get job with ID: %s", out)
<<<<<<< HEAD
				require.Equal(suite.T(), tc.workdir, job.Spec.Docker.WorkingDirectory, "Job workdir != test workdir.")
=======
				require.Equal(suite.T(), tc.workdir, job.Job.Spec.Docker.WorkingDir, "Job workdir != test workdir.")
>>>>>>> 4bc10872
				require.NoError(suite.T(), err, "Error in running command.")
			}
		}()
	}
}

func (suite *DockerRunSuite) TestRun_ExplodeVideos() {
	ctx := context.Background()
	const nodeCount = 1

	videos := []string{
		"Bird flying over the lake.mp4",
		"Calm waves on a rocky sea gulf.mp4",
		"Prominent Late Gothic styled architecture.mp4",
	}

	stack, cm := devstack_tests.SetupTest(
		ctx,
		suite.T(),
		nodeCount,
		0,
		computenode.NewDefaultComputeNodeConfig(),
	)
	defer cm.Cleanup()

	*ODR = *NewDockerRunOptions()

	dirPath, err := os.MkdirTemp("", "sharding-test")
	require.NoError(suite.T(), err)
	for _, video := range videos {
		err = os.WriteFile(
			fmt.Sprintf("%s/%s", dirPath, video),
			[]byte(fmt.Sprintf("hello %s", video)),
			0644,
		)
		require.NoError(suite.T(), err)
	}

	directoryCid, err := devstack.AddFileToNodes(ctx, dirPath, devstack.ToIPFSClients(stack.Nodes[:nodeCount])...)
	require.NoError(suite.T(), err)

	parsedBasedURI, _ := url.Parse(stack.Nodes[0].APIServer.GetURI())
	host, port, _ := net.SplitHostPort(parsedBasedURI.Host)

	allArgs := []string{
		"docker", "run",
		"--api-host", host,
		"--api-port", port,
		"--wait",
		"-v", fmt.Sprintf("%s:/inputs", directoryCid),
		"--sharding-base-path", "/inputs",
		"--sharding-glob-pattern", "*.mp4",
		"--sharding-batch-size", "1",
		"ubuntu", "echo", "hello",
	}

	_, _, submitErr := ExecuteTestCobraCommand(suite.T(), suite.rootCmd, allArgs...)
	require.NoError(suite.T(), submitErr)
}

type deterministicVerifierTestArgs struct {
	nodeCount      int
	badActors      int
	confidence     int
	expectedPassed int
	expectedFailed int
}

func (suite *DockerRunSuite) TestRun_Deterministic_Verifier() {
	ctx := context.Background()

	apiSubmitJob := func(
		apiClient *publicapi.APIClient,
		args devstack_tests.DeterministicVerifierTestArgs,
	) (string, error) {

		parsedBasedURI, _ := url.Parse(apiClient.BaseURI)
		host, port, _ := net.SplitHostPort(parsedBasedURI.Host)

		ODR.Inputs = make([]string, 0)
		ODR.InputVolumes = make([]string, 0)

		_, out, err := ExecuteTestCobraCommand(suite.T(), suite.rootCmd,
			"docker", "run",
			"--api-host", host,
			"--api-port", port,
			"-v", "123:/",
			"--verifier", "deterministic",
			"--concurrency", strconv.Itoa(args.NodeCount),
			"--confidence", strconv.Itoa(args.Confidence),
			"--sharding-glob-pattern", "/data/*.txt",
			"--sharding-batch-size", "1",
			"ubuntu", "echo", "hello",
		)

		if err != nil {
			return "", err
		}
		jobId := strings.TrimSpace(out)
		return jobId, nil
	}

	devstack_tests.RunDeterministicVerifierTests(ctx, suite.T(), apiSubmitJob)
}

func (suite *DockerRunSuite) TestTruncateReturn() {
	system.MaxStderrReturnLengthInBytes = 10 // Make it artificially small for this run

	tests := map[string]struct {
		inputLength    int
		expectedLength int
		truncated      bool
	}{
		// "zero length": {inputLength: 0, truncated: false, expectedLength: 0},
		// "one length":  {inputLength: 1, truncated: false, expectedLength: 1},
		"maxLength - 1": {inputLength: system.MaxStdoutReturnLengthInBytes - 1,
			truncated:      false,
			expectedLength: system.MaxStdoutReturnLengthInBytes - 1},
		"maxLength": {inputLength: system.MaxStdoutReturnLengthInBytes,
			truncated:      false,
			expectedLength: system.MaxStdoutReturnLengthInBytes},
		"maxLength + 1": {inputLength: system.MaxStdoutReturnLengthInBytes + 1,
			truncated:      true,
			expectedLength: system.MaxStdoutReturnLengthInBytes},
		"maxLength + 10000": {inputLength: system.MaxStdoutReturnLengthInBytes * 10,
			truncated: true, expectedLength: system.MaxStdoutReturnLengthInBytes},
	}

	outputDir, _ := os.MkdirTemp(os.TempDir(), "bacalhau-truncate-test-*")
	defer os.RemoveAll(outputDir)

	for name, tc := range tests {
		suite.T().Run(name, func(t *testing.T) {
			ctx := context.Background()
			c, cm := publicapi.SetupTests(suite.T())
			defer cm.Cleanup()

			*ODR = *NewDockerRunOptions()

			parsedBasedURI, _ := url.Parse(c.BaseURI)
			host, port, _ := net.SplitHostPort(parsedBasedURI.Host)
			flagsArray := []string{"docker", "run",
				"--api-host", host,
				"--api-port", port}

			flagsArray = append(flagsArray, fmt.Sprintf(`ubuntu perl -e "print \"=\" x %d"`, tc.inputLength))

			_, out, err := ExecuteTestCobraCommand(suite.T(), suite.rootCmd,
				flagsArray...,
			)
			require.NoError(suite.T(), err, "Error submitting job. Name: %s. Expected Length: %s", name, tc.expectedLength)

			job, _, err := c.Get(ctx, strings.TrimSpace(out))
			require.NoError(suite.T(), err)
			require.NotNil(suite.T(), job, "Failed to get job with ID: %s", out)

			// require.Equal(suite.T(), len(turls.inputURLs), len(job.Spec.Inputs), "Number of job urls != # of test urls.")

		})
	}
}<|MERGE_RESOLUTION|>--- conflicted
+++ resolved
@@ -12,20 +12,15 @@
 	"net/url"
 	"os"
 	"strconv"
-<<<<<<< HEAD
-	"time"
 
 	"github.com/filecoin-project/bacalhau/pkg/devstack"
 	"github.com/google/uuid"
 
-=======
->>>>>>> 4bc10872
 	"strings"
 	"testing"
 	"time"
 
 	"github.com/filecoin-project/bacalhau/pkg/computenode"
-	"github.com/filecoin-project/bacalhau/pkg/devstack"
 	"github.com/filecoin-project/bacalhau/pkg/publicapi"
 	"github.com/filecoin-project/bacalhau/pkg/system"
 	devstack_tests "github.com/filecoin-project/bacalhau/pkg/test/devstack"
@@ -142,14 +137,14 @@
 
 			require.True(suite.T(), !tc.fatalErr, "Expected fatal err, but submitted.")
 
-			job, foundJob, getErr := c.Get(ctx, strings.TrimSpace(out))
+			j, foundJob, getErr := c.Get(ctx, strings.TrimSpace(out))
 			require.True(suite.T(), foundJob, "error getting job")
-			require.NotNil(suite.T(), job, "Failed to get job with ID: %s\nErr: %+v", out, getErr)
+			require.NotNil(suite.T(), j, "Failed to get job with ID: %s\nErr: %+v", out, getErr)
 			if tc.errString != "" {
 				o := logBuf.String()
 				require.Contains(suite.T(), o, tc.errString, "Did not find expected error message in error string.\nExpected: %s\nActual: %s", tc.errString, o)
 			}
-			require.Equal(suite.T(), tc.numGPUs, job.Job.Spec.Resources.GPU, "Expected %d GPUs, but got %d", tc.numGPUs, job.Job.Spec.Resources.GPU)
+			require.Equal(suite.T(), tc.numGPUs, j.Spec.Resources.GPU, "Expected %d GPUs, but got %d", tc.numGPUs, j.Spec.Resources.GPU)
 		}()
 	}
 }
@@ -258,16 +253,16 @@
 				)
 				require.NoError(suite.T(), err, "Error submitting job. Run - Number of Jobs: %s. Job number: %s", tc.numberOfJobs, i)
 
-				job, _, err := c.Get(ctx, strings.TrimSpace(out))
+				j, _, err := c.Get(ctx, strings.TrimSpace(out))
 				require.NoError(suite.T(), err)
-				require.NotNil(suite.T(), job, "Failed to get job with ID: %s", out)
-
-				require.Equal(suite.T(), len(tcids.inputVolumes), len(job.Job.Spec.Inputs), "Number of job inputs != # of test inputs .")
+				require.NotNil(suite.T(), j, "Failed to get job with ID: %s", out)
+
+				require.Equal(suite.T(), len(tcids.inputVolumes), len(j.Spec.Inputs), "Number of job inputs != # of test inputs .")
 
 				// Need to do the below because ordering is not guaranteed
 				for _, tcidIV := range tcids.inputVolumes {
 					testCIDinJobInputs := false
-					for _, jobInput := range job.Job.Spec.Inputs {
+					for _, jobInput := range j.Spec.Inputs {
 						if tcidIV.cid == jobInput.Cid {
 							testCIDinJobInputs = true
 							testPath := "/inputs"
@@ -338,16 +333,16 @@
 				)
 				require.NoError(suite.T(), err, "Error submitting job. Run - Number of Jobs: %s. Job number: %s", tc.numberOfJobs, i)
 
-				job, _, err := c.Get(ctx, strings.TrimSpace(out))
+				j, _, err := c.Get(ctx, strings.TrimSpace(out))
 				require.NoError(suite.T(), err)
-				require.NotNil(suite.T(), job, "Failed to get job with ID: %s", out)
-
-				require.Equal(suite.T(), len(turls.inputURLs), len(job.Job.Spec.Inputs), "Number of job urls != # of test urls.")
+				require.NotNil(suite.T(), j, "Failed to get job with ID: %s", out)
+
+				require.Equal(suite.T(), len(turls.inputURLs), len(j.Spec.Inputs), "Number of job urls != # of test urls.")
 
 				// Need to do the below because ordering is not guaranteed
 				for _, turlIU := range turls.inputURLs {
 					testURLinJobInputs := false
-					for _, jobInput := range job.Job.Spec.Inputs {
+					for _, jobInput := range j.Spec.Inputs {
 						if turlIU.url == jobInput.URL {
 							testURLinJobInputs = true
 							testPath := "/app2"
@@ -429,17 +424,17 @@
 				}
 				require.NoError(suite.T(), err, "Error submitting job. Run - Number of Jobs: %d. Job number: %d", tc.numberOfJobs, i)
 
-				job, _, err := c.Get(ctx, strings.TrimSpace(out))
+				j, _, err := c.Get(ctx, strings.TrimSpace(out))
 				require.NoError(suite.T(), err)
-				require.NotNil(suite.T(), job, "Failed to get job with ID: %s", out)
-
-				require.Equal(suite.T(), tcids.correctLength, len(job.Job.Spec.Outputs), "Number of job outputs != correct number.")
+				require.NotNil(suite.T(), j, "Failed to get job with ID: %s", out)
+
+				require.Equal(suite.T(), tcids.correctLength, len(j.Spec.Outputs), "Number of job outputs != correct number.")
 
 				// Need to do the below because ordering is not guaranteed
 				for _, tcidOV := range tcids.outputVolumes {
 					testNameinJobOutputs := false
 					testPathinJobOutputs := false
-					for _, jobOutput := range job.Job.Spec.Outputs {
+					for _, jobOutput := range j.Spec.Outputs {
 						if tcidOV.name == "" {
 							if jobOutput.Name == "outputs" {
 								testNameinJobOutputs = true
@@ -496,10 +491,10 @@
 			j, _, err := c.Get(ctx, strings.TrimSpace(out))
 			require.NoError(suite.T(), err)
 			require.NotNil(suite.T(), j, "Failed to get job with ID: %s", out)
-			require.LessOrEqual(suite.T(), j.Job.CreatedAt, time.Now(), "Created at time is not less than or equal to now.")
+			require.LessOrEqual(suite.T(), j.CreatedAt, time.Now(), "Created at time is not less than or equal to now.")
 
 			oldStartTime, _ := time.Parse(time.RFC3339, "2021-01-01T01:01:01+00:00")
-			require.GreaterOrEqual(suite.T(), j.Job.CreatedAt, oldStartTime, "Created at time is not greater or equal to 2022-01-01.")
+			require.GreaterOrEqual(suite.T(), j.CreatedAt, oldStartTime, "Created at time is not greater or equal to 2022-01-01.")
 		}()
 
 	}
@@ -586,8 +581,8 @@
 
 Expected Annotations: %+v
 Actual Annotations: %+v
-`, labelTest.Name, len(labelTest.Annotations), len(testJob.Job.Spec.Annotations), labelTest.Annotations, testJob.Job.Spec.Annotations)
-					require.Equal(suite.T(), labelTest.CorrectLength, len(testJob.Job.Spec.Annotations), msg)
+`, labelTest.Name, len(labelTest.Annotations), len(testJob.Spec.Annotations), labelTest.Annotations, testJob.Spec.Annotations)
+					require.Equal(suite.T(), labelTest.CorrectLength, len(testJob.Spec.Annotations), msg)
 				}
 			}
 		}()
@@ -687,11 +682,7 @@
 				require.NoError(suite.T(), err, "Error submitting job.")
 				job, _, err := c.Get(ctx, strings.TrimSpace(out))
 				require.NotNil(suite.T(), job, "Failed to get job with ID: %s", out)
-<<<<<<< HEAD
 				require.Equal(suite.T(), tc.workdir, job.Spec.Docker.WorkingDirectory, "Job workdir != test workdir.")
-=======
-				require.Equal(suite.T(), tc.workdir, job.Job.Spec.Docker.WorkingDir, "Job workdir != test workdir.")
->>>>>>> 4bc10872
 				require.NoError(suite.T(), err, "Error in running command.")
 			}
 		}()
