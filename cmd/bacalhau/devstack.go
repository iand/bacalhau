package bacalhau

import (
	"context"
	"fmt"
	"os"
	"os/signal"
	"strings"
	"time"

	"github.com/filecoin-project/bacalhau/internal"
	"github.com/filecoin-project/bacalhau/internal/ipfs"
	"github.com/filecoin-project/bacalhau/internal/logger"

	"github.com/spf13/cobra"
	"go.uber.org/zap"
)

func init() {

}

var devstackCmd = &cobra.Command{
	Use:   "devstack",
	Short: "Start a cluster of 3 bacalhau nodes for testing and development",
	RunE: func(cmd *cobra.Command, args []string) error {

		log, _ := zap.NewProduction()

		result, err := ipfs.IpfsCommand("", []string{"version"})

		if err != nil {
			log.Error(fmt.Sprintf("Error running command 'ipfs version': %s", err))
			return err
		}

		if strings.Contains(result, "0.12.0") {
			err = fmt.Errorf("\n********************\nDue to a regression, we do not support 0.12.0. Please install from here:\nhttps://ipfs.io/ipns/dist.ipfs.io/go-ipfs/v0.11.0/go-ipfs_v0.11.0_linux-amd64.tar.gz\n********************\n")
			log.Error(err.Error())
			return err
		}

		ctx := context.Background()
		ctxWithCancel, cancelFunction := context.WithCancel(ctx)

		stack, err := internal.NewDevStack(ctxWithCancel, 3)

		if err != nil {
			cancelFunction()
			return err
		}

<<<<<<< HEAD
		for nodeNumber, node := range stack.Nodes {
			logger.Infof(`
Node %d:
	IPFS_PATH=%s
	JSON_PORT=%d
	bin/bacalhau --jsonrpc-port=%d list
`, nodeNumber, node.IpfsRepo, node.JsonRpcPort, node.JsonRpcPort)
		}

		logger.Infof(`

To add a file, type the following:

=======
		c := make(chan os.Signal, 1)
		signal.Notify(c, os.Interrupt)
		go func() {
			for range c {
				cancelFunction()
				// need some time to let ipfs processes shut down
				time.Sleep(time.Second * 1)
				os.Exit(1)
			}
		}()

		for i, node := range stack.Nodes {
			fmt.Printf("\nnode %d:\n", i)
			fmt.Printf("IPFS_PATH=%s ipfs\n", node.IpfsRepo)
			fmt.Printf("go run . --jsonrpc-port=%d list\n", node.JsonRpcPort)
		}

		fmt.Printf(`
To add a file, type the following:
>>>>>>> 9b2ea198
file_path="your_file_path_here"
cid=$( IPFS_PATH=%s ipfs add -q $file_path )
`, stack.Nodes[0].IpfsRepo)

		// wait forever because everything else is running in a goroutine
		select {}
	},
}<|MERGE_RESOLUTION|>--- conflicted
+++ resolved
@@ -50,21 +50,6 @@
 			return err
 		}
 
-<<<<<<< HEAD
-		for nodeNumber, node := range stack.Nodes {
-			logger.Infof(`
-Node %d:
-	IPFS_PATH=%s
-	JSON_PORT=%d
-	bin/bacalhau --jsonrpc-port=%d list
-`, nodeNumber, node.IpfsRepo, node.JsonRpcPort, node.JsonRpcPort)
-		}
-
-		logger.Infof(`
-
-To add a file, type the following:
-
-=======
 		c := make(chan os.Signal, 1)
 		signal.Notify(c, os.Interrupt)
 		go func() {
@@ -76,15 +61,17 @@
 			}
 		}()
 
-		for i, node := range stack.Nodes {
-			fmt.Printf("\nnode %d:\n", i)
-			fmt.Printf("IPFS_PATH=%s ipfs\n", node.IpfsRepo)
-			fmt.Printf("go run . --jsonrpc-port=%d list\n", node.JsonRpcPort)
+		for nodeNumber, node := range stack.Nodes {
+			logger.Infof(`
+Node %d:
+	IPFS_PATH=%s
+	JSON_PORT=%d
+	bin/bacalhau --jsonrpc-port=%d list
+`, nodeNumber, node.IpfsRepo, node.JsonRpcPort, node.JsonRpcPort)
 		}
 
-		fmt.Printf(`
+		logger.Infof(`
 To add a file, type the following:
->>>>>>> 9b2ea198
 file_path="your_file_path_here"
 cid=$( IPFS_PATH=%s ipfs add -q $file_path )
 `, stack.Nodes[0].IpfsRepo)
