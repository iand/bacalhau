--- conflicted
+++ resolved
@@ -92,13 +92,8 @@
 	jobIds := []string{}
 	for i := 0; i < 10; i++ {
 		spec, deal := publicapi.MakeNoopJob()
-<<<<<<< HEAD
 		job, err := c.Submit(ctx, spec, deal, nil)
-		jobIds = append(jobIds, shortId(job.Id))
-=======
-		job, err := c.Submit(ctx, spec, deal)
 		jobIds = append(jobIds, shortID(job.ID))
->>>>>>> 0a2e67be
 		assert.NoError(suite.T(), err)
 	}
 
@@ -165,11 +160,7 @@
 				jobIDs := []string{}
 				for i := 0; i < tc.numberOfJobs; i++ {
 					spec, deal := publicapi.MakeNoopJob()
-<<<<<<< HEAD
-					job, err := c.Submit(ctx, spec, deal, nil)
-=======
-					j, err := c.Submit(ctx, spec, deal)
->>>>>>> 0a2e67be
+					j, err := c.Submit(ctx, spec, deal, nil)
 					assert.NoError(suite.T(), err)
 					jobIDs = append(jobIDs, shortID(j.ID))
 
