package bacalhau

import (
	"context"
	"fmt"
	"strings"

	"github.com/filecoin-project/bacalhau/pkg/capacitymanager"
	computenode "github.com/filecoin-project/bacalhau/pkg/computenode"
	"github.com/filecoin-project/bacalhau/pkg/controller"
	"github.com/filecoin-project/bacalhau/pkg/executor"
	executor_util "github.com/filecoin-project/bacalhau/pkg/executor/util"
	"github.com/filecoin-project/bacalhau/pkg/localdb/inmemory"
	"github.com/filecoin-project/bacalhau/pkg/publicapi"
	"github.com/filecoin-project/bacalhau/pkg/requesternode"
	"github.com/filecoin-project/bacalhau/pkg/system"
	"github.com/filecoin-project/bacalhau/pkg/transport/libp2p"
	verifier_util "github.com/filecoin-project/bacalhau/pkg/verifier/util"
	"github.com/rs/zerolog/log"
	"github.com/spf13/cobra"
)

var peerConnect string
var ipfsConnect string
var hostAddress string
var hostPort int
var jobSelectionDataLocality string
var jobSelectionDataRejectStateless bool
var jobSelectionProbeHTTP string
var jobSelectionProbeExec string
var metricsPort = 2112
var limitTotalCPU string
var limitTotalMemory string
var limitTotalGPU string
var limitJobCPU string
var limitJobMemory string
var limitJobGPU string

var DefaultBootstrapAddresses = []string{
	"/ip4/35.245.115.191/tcp/1235/p2p/QmdZQ7ZbhnvWY1J12XYKGHApJ6aufKyLNSvf8jZBrBaAVL",
	"/ip4/35.245.61.251/tcp/1235/p2p/QmXaXu9N5GNetatsvwnTfQqNtSeKAD6uCmarbh3LMRYAcF",
	"/ip4/35.245.251.239/tcp/1235/p2p/QmYgxZiySj3MRkwLSL4X2MF5F9f2PMhAE3LV49XkfNL1o3",
}
var DefaultSwarmPort = 1235

<<<<<<< HEAD
func setupJobSelectionCLIFlags(cmd *cobra.Command) {
	cmd.PersistentFlags().StringVar(
=======
func init() { //nolint:gochecknoinits // Using init in cobra command is idomatic
	serveCmd.PersistentFlags().StringVar(
		&peerConnect, "peer", "",
		`The libp2p multiaddress to connect to.`,
	)
	serveCmd.PersistentFlags().StringVar(
		&ipfsConnect, "ipfs-connect", "",
		`The ipfs host multiaddress to connect to.`,
	)
	serveCmd.PersistentFlags().StringVar(
		&hostAddress, "host", "0.0.0.0",
		`The host to listen on (for both api and swarm connections).`,
	)
	serveCmd.PersistentFlags().IntVar(
		&hostPort, "port", DefaultSwarmPort,
		`The port to listen on for swarm connections.`,
	)
	serveCmd.PersistentFlags().StringVar(
>>>>>>> f2aa15c9
		&jobSelectionDataLocality, "job-selection-data-locality", "local",
		`Only accept jobs that reference data we have locally ("local") or anywhere ("anywhere").`,
	)
	cmd.PersistentFlags().BoolVar(
		&jobSelectionDataRejectStateless, "job-selection-reject-stateless", false,
		`Reject jobs that don't specify any data.`,
	)
	cmd.PersistentFlags().StringVar(
		&jobSelectionProbeHTTP, "job-selection-probe-http", "",
		`Use the result of a HTTP POST to decide if we should take on the job.`,
	)
	cmd.PersistentFlags().StringVar(
		&jobSelectionProbeExec, "job-selection-probe-exec", "",
		`Use the result of a exec an external program to decide if we should take on the job.`,
	)
}

func setupCapacityManagerCLIFlags(cmd *cobra.Command) {
	cmd.PersistentFlags().StringVar(
		&limitTotalCPU, "limit-total-cpu", "",
		`Total CPU core limit to run all jobs (e.g. 500m, 2, 8).`,
	)
	cmd.PersistentFlags().StringVar(
		&limitTotalMemory, "limit-total-memory", "",
		`Total Memory limit to run all jobs  (e.g. 500Mb, 2Gb, 8Gb).`,
	)
	cmd.PersistentFlags().StringVar(
		&limitTotalGPU, "limit-total-gpu", "",
		`Total GPU limit to run all jobs (e.g. 1, 2, or 8).`,
	)
	cmd.PersistentFlags().StringVar(
		&limitJobCPU, "limit-job-cpu", "",
		`Job CPU core limit for single job (e.g. 500m, 2, 8).`,
	)
	cmd.PersistentFlags().StringVar(
		&limitJobMemory, "limit-job-memory", "",
		`Job Memory limit for single job  (e.g. 500Mb, 2Gb, 8Gb).`,
	)
	cmd.PersistentFlags().StringVar(
		&limitJobGPU, "limit-job-gpu", "",
		`Job GPU limit for single job (e.g. 1, 2, or 8).`,
	)
}

func getJobSelectionConfig() computenode.JobSelectionPolicy {
	// construct the job selection policy from the CLI args
	typedJobSelectionDataLocality := computenode.Local

	if jobSelectionDataLocality == "anywhere" {
		typedJobSelectionDataLocality = computenode.Anywhere
	}

	jobSelectionPolicy := computenode.JobSelectionPolicy{
		Locality:            typedJobSelectionDataLocality,
		RejectStatelessJobs: jobSelectionDataRejectStateless,
		ProbeHTTP:           jobSelectionProbeHTTP,
		ProbeExec:           jobSelectionProbeExec,
	}

	return jobSelectionPolicy
}

func getCapacityManagerConfig() (capacitymanager.ResourceUsageConfig, capacitymanager.ResourceUsageConfig) {
	// the total amount of CPU / Memory the system can be using at one time
	totalResourceLimit := capacitymanager.ResourceUsageConfig{
		CPU:    limitTotalCPU,
		Memory: limitTotalMemory,
		GPU:    limitTotalGPU,
	}

	// the per job CPU / Memory limits
	jobResourceLimit := capacitymanager.ResourceUsageConfig{
		CPU:    limitJobCPU,
		Memory: limitJobMemory,
		GPU:    limitJobGPU,
	}

	return totalResourceLimit, jobResourceLimit
}

func init() { // nolint:gochecknoinits // Using init in cobra command is idomatic
	serveCmd.PersistentFlags().StringVar(
		&peerConnect, "peer", "",
		`The libp2p multiaddress to connect to.`,
	)
	serveCmd.PersistentFlags().StringVar(
		&ipfsConnect, "ipfs-connect", "",
		`The ipfs host multiaddress to connect to.`,
	)
	serveCmd.PersistentFlags().StringVar(
		&hostAddress, "host", "0.0.0.0",
		`The host to listen on (for both api and swarm connections).`,
	)
	serveCmd.PersistentFlags().IntVar(
		&hostPort, "port", DefaultSwarmPort,
		`The port to listen on for swarm connections.`,
	)
	serveCmd.PersistentFlags().IntVar(
		&metricsPort, "metrics-port", metricsPort,
		`The port to serve prometheus metrics on.`,
	)

	setupJobSelectionCLIFlags(serveCmd)
	setupCapacityManagerCLIFlags(serveCmd)
}

var serveCmd = &cobra.Command{
	Use:   "serve",
	Short: "Start the bacalhau compute node",
	RunE: func(cmd *cobra.Command, args []string) error {
		if ipfsConnect == "" {
			return fmt.Errorf("must specify ipfs-connect")
		}

		if jobSelectionDataLocality != "local" && jobSelectionDataLocality != "anywhere" {
			return fmt.Errorf("job-selection-data-locality must be either 'local' or 'anywhere'")
		}

		// Cleanup manager ensures that resources are freed before exiting:
		cm := system.NewCleanupManager()
		cm.RegisterCallback(system.CleanupTracer)
		defer cm.Cleanup()

		peers := DefaultBootstrapAddresses // Default to connecting to defaults
		if peerConnect == "none" {
			peers = []string{} // Only connect to peers if not none
		} else if peerConnect != "" {
			peers = []string{peerConnect} // Otherwise set peers according to the user options
		}

		log.Debug().Msgf("libp2p connecting to: %s", strings.Join(peers, ", "))

		datastore, err := inmemory.NewInMemoryDatastore()
		if err != nil {
			return err
		}

		transport, err := libp2p.NewTransport(cm, hostPort, peers)
		if err != nil {
			return err
		}

		hostID, err := transport.HostID(context.Background())
		if err != nil {
			return err
		}

		storageProviders, err := executor_util.NewStandardStorageProviders(
			cm,
			ipfsConnect,
		)
		if err != nil {
			return err
		}

		controller, err := controller.NewController(
			cm,
			datastore,
			transport,
			storageProviders,
		)
		if err != nil {
			return err
		}

		executors, err := executor_util.NewStandardExecutors(
			cm,
			ipfsConnect,
			fmt.Sprintf("bacalhau-%s", hostID),
		)
		if err != nil {
			return err
		}

		jobLoader := func(ctx context.Context, id string) (executor.Job, error) {
			return controller.GetJob(ctx, id)
		}

		stateLoader := func(ctx context.Context, id string) (executor.JobState, error) {
			return controller.GetJobState(ctx, id)
		}

		verifiers, err := verifier_util.NewIPFSVerifiers(cm, ipfsConnect, jobLoader, stateLoader)
		if err != nil {
			return err
		}

		jobSelectionPolicy := getJobSelectionConfig()
		totalResourceLimit, jobResourceLimit := getCapacityManagerConfig()

		computeNodeConfig := computenode.ComputeNodeConfig{
			JobSelectionPolicy: jobSelectionPolicy,
			CapacityManagerConfig: capacitymanager.Config{
				ResourceLimitTotal: totalResourceLimit,
				ResourceLimitJob:   jobResourceLimit,
			},
		}

		requesterNodeConfig := requesternode.RequesterNodeConfig{}

		_, err = requesternode.NewRequesterNode(
			cm,
			controller,
			verifiers,
			requesterNodeConfig,
		)
		if err != nil {
			return err
		}
		_, err = computenode.NewComputeNode(
			cm,
			controller,
			executors,
			verifiers,
			computeNodeConfig,
		)
		if err != nil {
			return err
		}

		apiServer := publicapi.NewServer(
			hostAddress,
			apiPort,
			controller,
			verifiers,
		)

		// Context ensures main goroutine waits until killed with ctrl+c:
		ctx, cancel := system.WithSignalShutdown(context.Background())
		defer cancel()

		go func(ctx context.Context) {
			if err = apiServer.ListenAndServe(ctx, cm); err != nil {
				log.Fatal().Msgf("Api server can't run, bacalhau should stop: %+v", err)
			}
		}(ctx)

		go func(ctx context.Context) {
			if err = controller.Start(ctx); err != nil {
				log.Fatal().Msgf("Controller can't run, bacalhau should stop: %+v", err)
			}
			if err = transport.Start(ctx); err != nil {
				log.Fatal().Msgf("Transport can't run, bacalhau should stop: %+v", err)
			}
		}(ctx)

		// TODO: #352 should system.ListenAndServeMetrix take ctx?
		go func(ctx context.Context) { //nolint:unparam // ctx appropriate here
			if err = system.ListenAndServeMetrics(cm, metricsPort); err != nil {
				log.Error().Msgf("Cannot serve metrics: %v", err)
			}
		}(ctx)

		log.Debug().Msgf("libp2p server started: %d", hostPort)

		log.Info().Msgf("Bacalhau compute node started - peer id is: %s", hostID)

		<-ctx.Done() // block until killed
		return nil
	},
}<|MERGE_RESOLUTION|>--- conflicted
+++ resolved
@@ -43,29 +43,8 @@
 }
 var DefaultSwarmPort = 1235
 
-<<<<<<< HEAD
 func setupJobSelectionCLIFlags(cmd *cobra.Command) {
 	cmd.PersistentFlags().StringVar(
-=======
-func init() { //nolint:gochecknoinits // Using init in cobra command is idomatic
-	serveCmd.PersistentFlags().StringVar(
-		&peerConnect, "peer", "",
-		`The libp2p multiaddress to connect to.`,
-	)
-	serveCmd.PersistentFlags().StringVar(
-		&ipfsConnect, "ipfs-connect", "",
-		`The ipfs host multiaddress to connect to.`,
-	)
-	serveCmd.PersistentFlags().StringVar(
-		&hostAddress, "host", "0.0.0.0",
-		`The host to listen on (for both api and swarm connections).`,
-	)
-	serveCmd.PersistentFlags().IntVar(
-		&hostPort, "port", DefaultSwarmPort,
-		`The port to listen on for swarm connections.`,
-	)
-	serveCmd.PersistentFlags().StringVar(
->>>>>>> f2aa15c9
 		&jobSelectionDataLocality, "job-selection-data-locality", "local",
 		`Only accept jobs that reference data we have locally ("local") or anywhere ("anywhere").`,
 	)
