--- conflicted
+++ resolved
@@ -261,11 +261,7 @@
 			return err
 		}
 
-<<<<<<< HEAD
-		publishers, err := publisher_util.NewIPFSPublishers(cm, controller.GetStateResolver(), ipfsConnect)
-=======
-		verifiers, err := verifier_util.NewIPFSVerifiers(cm, OS.IPFSConnect, jobLoader, stateLoader)
->>>>>>> ea618845
+		publishers, err := publisher_util.NewIPFSPublishers(cm, controller.GetStateResolver(), OS.IPFSConnect)
 		if err != nil {
 			return err
 		}
