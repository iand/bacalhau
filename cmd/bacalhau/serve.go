package bacalhau

import (
	"context"
	"fmt"

	computenode "github.com/filecoin-project/bacalhau/pkg/computenode"
	executor_util "github.com/filecoin-project/bacalhau/pkg/executor/util"
	"github.com/filecoin-project/bacalhau/pkg/publicapi"
<<<<<<< HEAD
	requestornode "github.com/filecoin-project/bacalhau/pkg/requestornode"
=======
	"github.com/filecoin-project/bacalhau/pkg/requestornode"
>>>>>>> c7e4384e
	"github.com/filecoin-project/bacalhau/pkg/resourceusage"
	"github.com/filecoin-project/bacalhau/pkg/system"
	"github.com/filecoin-project/bacalhau/pkg/transport/libp2p"
	verifier_util "github.com/filecoin-project/bacalhau/pkg/verifier/util"
	"github.com/rs/zerolog/log"
	"github.com/spf13/cobra"
)

var peerConnect string
var ipfsConnect string
var hostAddress string
var hostPort int
var jobSelectionDataLocality string
var jobSelectionDataRejectStateless bool
var jobSelectionProbeHTTP string
var jobSelectionProbeExec string
var metricsPort = 2112
var limitTotalCPU string
var limitTotalMemory string
var limitJobCPU string
var limitJobMemory string

var DefaultBootstrapAddresses = []string{
	"/ip4/35.245.115.191/tcp/1235/p2p/QmdZQ7ZbhnvWY1J12XYKGHApJ6aufKyLNSvf8jZBrBaAVL",
	"/ip4/35.245.61.251/tcp/1235/p2p/QmXaXu9N5GNetatsvwnTfQqNtSeKAD6uCmarbh3LMRYAcF",
	"/ip4/35.245.251.239/tcp/1235/p2p/QmYgxZiySj3MRkwLSL4X2MF5F9f2PMhAE3LV49XkfNL1o3",
}
var DefaultSwarmPort = 1235

func init() { // nolint:gochecknoinits // Using init in cobra command is idomatic
	serveCmd.PersistentFlags().StringVar(
		&peerConnect, "peer", "",
		`The libp2p multiaddress to connect to.`,
	)
	serveCmd.PersistentFlags().StringVar(
		&ipfsConnect, "ipfs-connect", "",
		`The ipfs host multiaddress to connect to.`,
	)
	serveCmd.PersistentFlags().StringVar(
		&hostAddress, "host", "0.0.0.0",
		`The host to listen on (for both api and swarm connections).`,
	)
	serveCmd.PersistentFlags().IntVar(
		&hostPort, "port", DefaultSwarmPort,
		`The port to listen on for swarm connections.`,
	)
	serveCmd.PersistentFlags().StringVar(
		&jobSelectionDataLocality, "job-selection-data-locality", "local",
		`Only accept jobs that reference data we have locally ("local") or anywhere ("anywhere").`,
	)
	serveCmd.PersistentFlags().BoolVar(
		&jobSelectionDataRejectStateless, "job-selection-reject-stateless", false,
		`Reject jobs that don't specify any data.`,
	)
	serveCmd.PersistentFlags().StringVar(
		&jobSelectionProbeHTTP, "job-selection-probe-http", "",
		`Use the result of a HTTP POST to decide if we should take on the job.`,
	)
	serveCmd.PersistentFlags().StringVar(
		&jobSelectionProbeExec, "job-selection-probe-exec", "",
		`Use the result of a exec an external program to decide if we should take on the job.`,
	)
	serveCmd.PersistentFlags().IntVar(
		&metricsPort, "metrics-port", metricsPort,
		`The port to serve prometheus metrics on.`,
	)
	serveCmd.PersistentFlags().StringVar(
		&limitTotalCPU, "limit-total-cpu", "",
		`Total CPU core limit to run all jobs (e.g. 500m, 2, 8).`,
	)
	serveCmd.PersistentFlags().StringVar(
		&limitTotalMemory, "limit-total-memory", "",
		`Total Memory limit to run all jobs  (e.g. 500Mb, 2Gb, 8Gb).`,
	)
	serveCmd.PersistentFlags().StringVar(
		&limitJobCPU, "limit-job-cpu", "",
		`Job CPU core limit for single job (e.g. 500m, 2, 8).`,
	)
	serveCmd.PersistentFlags().StringVar(
		&limitJobMemory, "limit-job-memory", "",
		`Job Memory limit for single job  (e.g. 500Mb, 2Gb, 8Gb).`,
	)
}

var serveCmd = &cobra.Command{
	Use:   "serve",
	Short: "Start the bacalhau compute node",
	RunE: func(cmd *cobra.Command, args []string) error {
		if ipfsConnect == "" {
			return fmt.Errorf("must specify ipfs-connect")
		}

		if jobSelectionDataLocality != "local" && jobSelectionDataLocality != "anywhere" {
			return fmt.Errorf("job-selection-data-locality must be either 'local' or 'anywhere'")
		}

		// Cleanup manager ensures that resources are freed before exiting:
		cm := system.NewCleanupManager()
		cm.RegisterCallback(system.CleanupTracer)
		defer cm.Cleanup()

		transport, err := libp2p.NewTransport(cm, hostPort)
		if err != nil {
			return err
		}

		executors, err := executor_util.NewStandardExecutors(cm, ipfsConnect,
			fmt.Sprintf("bacalhau-%s", transport.Host.ID().String()))
		if err != nil {
			return err
		}

		verifiers, err := verifier_util.NewIPFSVerifiers(cm, ipfsConnect)
		if err != nil {
			return err
		}

		// construct the job selection policy from the CLI args
		typedJobSelectionDataLocality := computenode.Local

		if jobSelectionDataLocality == "anywhere" {
			typedJobSelectionDataLocality = computenode.Anywhere
		}

		// the total amount of CPU / Memory the system can be using at one time
		totalResourceLimit := resourceusage.ResourceUsageConfig{
			CPU:    limitTotalCPU,
			Memory: limitTotalMemory,
		}

		// the per job CPU / Memory limits
		jobResourceLimit := resourceusage.ResourceUsageConfig{
			CPU:    limitJobCPU,
			Memory: limitJobMemory,
		}

		jobSelectionPolicy := computenode.JobSelectionPolicy{
			Locality:            typedJobSelectionDataLocality,
			RejectStatelessJobs: jobSelectionDataRejectStateless,
			ProbeHTTP:           jobSelectionProbeHTTP,
			ProbeExec:           jobSelectionProbeExec,
		}

		config := computenode.ComputeNodeConfig{
			JobSelectionPolicy: jobSelectionPolicy,
			TotalResourceLimit: totalResourceLimit,
			JobResourceLimit:   jobResourceLimit,
		}

<<<<<<< HEAD
=======
		requesterNode, err := requestornode.NewRequesterNode(
			cm,
			transport,
			verifiers,
		)
		if err != nil {
			return err
		}
>>>>>>> c7e4384e
		_, err = computenode.NewComputeNode(
			cm,
			transport,
			executors,
			verifiers,
			config,
		)
		if err != nil {
			return err
		}

		apiServer := publicapi.NewServer(
			requesterNode,
			hostAddress,
			apiPort,
		)

		// Context ensures main goroutine waits until killed with ctrl+c:
		ctx, cancel := system.WithSignalShutdown(context.Background())
		defer cancel()

		go func(ctx context.Context) {
			if err = apiServer.ListenAndServe(ctx, cm); err != nil {
				log.Fatal().Msgf("Api server can't run, bacalhau should stop: %+v", err)
			}
		}(ctx)

		go func(ctx context.Context) {
			if err = transport.Start(ctx); err != nil {
				log.Fatal().Msgf("Transport can't run, bacalhau should stop: %+v", err)
			}
		}(ctx)

		go func(ctx context.Context) {
			if err = system.ListenAndServeMetrics(cm, metricsPort); err != nil {
				log.Error().Msgf("Cannot serve metrics: %v", err)
			}
		}(ctx)

		log.Debug().Msgf("libp2p server started: %d", hostPort)

		if peerConnect == "" {
			for _, addr := range DefaultBootstrapAddresses {
				err = transport.Connect(ctx, addr)
				if err != nil {
					return err
				}
			}
		} else if peerConnect != "none" {
			err = transport.Connect(ctx, peerConnect)
			if err != nil {
				return err
			}
			log.Debug().Msgf("libp2p connecting to: %s", peerConnect)
		}

		log.Info().Msgf("Bacalhau compute node started - peer id is: %s", transport.Host.ID().String())

		<-ctx.Done() // block until killed
		return nil
	},
}<|MERGE_RESOLUTION|>--- conflicted
+++ resolved
@@ -7,11 +7,7 @@
 	computenode "github.com/filecoin-project/bacalhau/pkg/computenode"
 	executor_util "github.com/filecoin-project/bacalhau/pkg/executor/util"
 	"github.com/filecoin-project/bacalhau/pkg/publicapi"
-<<<<<<< HEAD
-	requestornode "github.com/filecoin-project/bacalhau/pkg/requestornode"
-=======
 	"github.com/filecoin-project/bacalhau/pkg/requestornode"
->>>>>>> c7e4384e
 	"github.com/filecoin-project/bacalhau/pkg/resourceusage"
 	"github.com/filecoin-project/bacalhau/pkg/system"
 	"github.com/filecoin-project/bacalhau/pkg/transport/libp2p"
@@ -161,8 +157,6 @@
 			JobResourceLimit:   jobResourceLimit,
 		}
 
-<<<<<<< HEAD
-=======
 		requesterNode, err := requestornode.NewRequesterNode(
 			cm,
 			transport,
@@ -171,7 +165,6 @@
 		if err != nil {
 			return err
 		}
->>>>>>> c7e4384e
 		_, err = computenode.NewComputeNode(
 			cm,
 			transport,
