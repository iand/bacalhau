--- conflicted
+++ resolved
@@ -31,16 +31,8 @@
 
 	numNodes := 3
 	numBadNodes := 0
-<<<<<<< HEAD
-	getExecutors := func(addr string, node int) (
-		map[executor.EngineType]executor.Executor, error) {
-
-		return executor_util.NewStandardExecutors(
-			cm, addr, fmt.Sprintf("devstack-node-%d", node))
-=======
 	getExecutors := func(addr string, node int) (map[executor.EngineType]executor.Executor, error) {
-		return executor_util.NewDockerIPFSExecutors(cm, addr, fmt.Sprintf("devstack-node-%d", node))
->>>>>>> 0a2e67be
+		return executor_util.NewStandardExecutors(cm, addr, fmt.Sprintf("devstack-node-%d", node))
 	}
 	getVerifiers := func(addr string, node int) (map[verifier.VerifierType]verifier.Verifier, error) {
 		return verifier_util.NewIPFSVerifiers(cm, addr)
@@ -97,11 +89,7 @@
 	return &executor.JobSpec{
 			Engine:   executor.EngineDocker,
 			Verifier: verifier.VerifierIpfs,
-<<<<<<< HEAD
 			Docker: executor.JobSpecDocker{
-=======
-			VM: executor.JobSpecVM{
->>>>>>> 0a2e67be
 				Image:      "ubuntu:latest",
 				Entrypoint: []string{"echo", "Hello, world!"},
 			},
